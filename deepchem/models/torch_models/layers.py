import math
import numpy as np
from typing import Any, Tuple, Optional, Sequence, List, Union

try:
  import torch
  from torch import Tensor
  import torch.nn as nn
  import torch.nn.functional as F
except ModuleNotFoundError:
  raise ImportError('These classes require PyTorch to be installed.')

try:
  from torch_scatter import scatter_mean
except ModuleNotFoundError:
  pass

from deepchem.utils.typing import OneOrMany, ActivationFn, ArrayLike
from deepchem.utils.pytorch_utils import get_activation

try:
  from collections.abc import Sequence as SequenceCollection
except:
  from collections import Sequence as SequenceCollection


class CNNModule(nn.Module):
  """A 1, 2, or 3 dimensional convolutional network for either regression or classification.
  The network consists of the following sequence of layers:
  - A configurable number of convolutional layers
  - A global pooling layer (either max pool or average pool)
  - A final fully connected layer to compute the output
  It optionally can compose the model from pre-activation residual blocks, as
  described in https://arxiv.org/abs/1603.05027, rather than a simple stack of
  convolution layers.  This often leads to easier training, especially when using a
  large number of layers.  Note that residual blocks can only be used when
  successive layers have the same output shape.  Wherever the output shape changes, a
  simple convolution layer will be used even if residual=True.
  Examples
  --------
  >>> model = CNNModule(n_tasks=5, n_features=8, dims=2, layer_filters=[3,8,8,16], kernel_size=3, n_classes = 7, mode='classification', uncertainty=False, padding='same')
  >>> x = torch.ones(2, 224, 224, 8)
  >>> x = model(x)
  >>> for tensor in x:
  ...    print(tensor.shape)
  torch.Size([2, 5, 7])
  torch.Size([2, 5, 7])
  """

  def __init__(self,
               n_tasks: int,
               n_features: int,
               dims: int,
               layer_filters: List[int] = [100],
               kernel_size: OneOrMany[int] = 5,
               strides: OneOrMany[int] = 1,
               weight_init_stddevs: OneOrMany[float] = 0.02,
               bias_init_consts: OneOrMany[float] = 1.0,
               dropouts: OneOrMany[float] = 0.5,
               activation_fns: OneOrMany[ActivationFn] = 'relu',
               pool_type: str = 'max',
               mode: str = 'classification',
               n_classes: int = 2,
               uncertainty: bool = False,
               residual: bool = False,
               padding: Union[int, str] = 'valid') -> None:
    """Create a CNN.
    Parameters
    ----------
    n_tasks: int
      number of tasks
    n_features: int
      number of features
    dims: int
      the number of dimensions to apply convolutions over (1, 2, or 3)
    layer_filters: list
      the number of output filters for each convolutional layer in the network.
      The length of this list determines the number of layers.
    kernel_size: int, tuple, or list
      a list giving the shape of the convolutional kernel for each layer.  Each
      element may be either an int (use the same kernel width for every dimension)
      or a tuple (the kernel width along each dimension).  Alternatively this may
      be a single int or tuple instead of a list, in which case the same kernel
      shape is used for every layer.
    strides: int, tuple, or list
      a list giving the stride between applications of the  kernel for each layer.
      Each element may be either an int (use the same stride for every dimension)
      or a tuple (the stride along each dimension).  Alternatively this may be a
      single int or tuple instead of a list, in which case the same stride is
      used for every layer.
    weight_init_stddevs: list or float
      the standard deviation of the distribution to use for weight initialization
      of each layer.  The length of this list should equal len(layer_filters)+1,
      where the final element corresponds to the dense layer.  Alternatively this
      may be a single value instead of a list, in which case the same value is used
      for every layer.
    bias_init_consts: list or float
      the value to initialize the biases in each layer to.  The length of this
      list should equal len(layer_filters)+1, where the final element corresponds
      to the dense layer.  Alternatively this may be a single value instead of a
      list, in which case the same value is used for every layer.
    dropouts: list or float
      the dropout probability to use for each layer.  The length of this list should equal len(layer_filters).
      Alternatively this may be a single value instead of a list, in which case the same value is used for every layer
    activation_fns: str or list
      the torch activation function to apply to each layer. The length of this list should equal
      len(layer_filters).  Alternatively this may be a single value instead of a list, in which case the
      same value is used for every layer, 'relu' by default
    pool_type: str
      the type of pooling layer to use, either 'max' or 'average'
    mode: str
      Either 'classification' or 'regression'
    n_classes: int
      the number of classes to predict (only used in classification mode)
    uncertainty: bool
      if True, include extra outputs and loss terms to enable the uncertainty
      in outputs to be predicted
    residual: bool
      if True, the model will be composed of pre-activation residual blocks instead
      of a simple stack of convolutional layers.
    padding: str, int or tuple
      the padding to use for convolutional layers, either 'valid' or 'same'
    """

    super(CNNModule, self).__init__()

    if dims not in (1, 2, 3):
      raise ValueError('Number of dimensions must be 1, 2 or 3')

    if mode not in ['classification', 'regression']:
      raise ValueError("mode must be either 'classification' or 'regression'")

    self.n_tasks = n_tasks
    self.n_features = n_features
    self.dims = dims
    self.mode = mode
    self.n_classes = n_classes
    self.uncertainty = uncertainty
    self.mode = mode
    self.layer_filters = layer_filters
    self.residual = residual

    n_layers = len(layer_filters)

    # PyTorch layers require input and output channels as parameter
    # if only one layer to make the model creating loop below work, multiply layer_filters wutg 2
    if len(layer_filters) == 1:
      layer_filters = layer_filters * 2

    if not isinstance(kernel_size, SequenceCollection):
      kernel_size = [kernel_size] * n_layers
    if not isinstance(strides, SequenceCollection):
      strides = [strides] * n_layers
    if not isinstance(dropouts, SequenceCollection):
      dropouts = [dropouts] * n_layers
    if isinstance(activation_fns,
                  str) or not isinstance(activation_fns, SequenceCollection):
      activation_fns = [activation_fns] * n_layers
    if not isinstance(weight_init_stddevs, SequenceCollection):
      weight_init_stddevs = [weight_init_stddevs] * n_layers
    if not isinstance(bias_init_consts, SequenceCollection):
      bias_init_consts = [bias_init_consts] * n_layers

    self.activation_fns = [get_activation(f) for f in activation_fns]
    self.dropouts = dropouts

    if uncertainty:

      if mode != 'regression':
        raise ValueError("Uncertainty is only supported in regression mode")

      if any(d == 0.0 for d in dropouts):
        raise ValueError(
            'Dropout must be included in every layer to predict uncertainty')

    # Python tuples use 0 based indexing, dims defines number of dimension for convolutional operation
    ConvLayer = (nn.Conv1d, nn.Conv2d, nn.Conv3d)[self.dims - 1]

    if pool_type == 'average':
      PoolLayer = (F.avg_pool1d, F.avg_pool2d, F.avg_pool3d)[self.dims - 1]
    elif pool_type == 'max':
      PoolLayer = (F.max_pool1d, F.max_pool2d, F.max_pool3d)[self.dims - 1]
    else:
      raise ValueError("pool_type must be either 'average' or 'max'")

    self.PoolLayer = PoolLayer
    self.layers = nn.ModuleList()

    in_shape = n_features

    for out_shape, size, stride, weight_stddev, bias_const in zip(
        layer_filters, kernel_size, strides, weight_init_stddevs,
        bias_init_consts):

      layer = ConvLayer(in_channels=in_shape,
                        out_channels=out_shape,
                        kernel_size=size,
                        stride=stride,
                        padding=padding,
                        dilation=1,
                        groups=1,
                        bias=True)

      nn.init.normal_(layer.weight, 0, weight_stddev)

      # initializing layer bias with nn.init gives mypy typecheck error
      # using the following workaround
      if layer.bias is not None:
        layer.bias = nn.Parameter(torch.full(layer.bias.shape, bias_const))

      self.layers.append(layer)

      in_shape = out_shape

    self.classifier_ffn = nn.LazyLinear(self.n_tasks * self.n_classes)
    self.output_layer = nn.LazyLinear(self.n_tasks)
    self.uncertainty_layer = nn.LazyLinear(self.n_tasks)

  def forward(self, inputs: OneOrMany[torch.Tensor]) -> List[Any]:
    """
    Parameters
    ----------
    x: torch.Tensor
      Input Tensor
    Returns
    -------
    torch.Tensor
      Output as per use case : regression/classification
    """
    if isinstance(inputs, torch.Tensor):
      x, dropout_switch = inputs, None
    else:
      x, dropout_switch = inputs

    x = torch.transpose(x, 1, -1)  # n h w c -> n c h w

    prev_layer = x

    for layer, activation_fn, dropout in zip(self.layers, self.activation_fns,
                                             self.dropouts):
      x = layer(x)

      if dropout > 0. and dropout_switch:
        x = F.dropout(x, dropout)

      # residual blocks can only be used when successive layers have the same output shape
      if self.residual and x.shape[1] == prev_layer.shape[1]:
        x = x + prev_layer

      if activation_fn is not None:
        x = activation_fn(x)

      prev_layer = x

    x = self.PoolLayer(x, kernel_size=x.size()[2:])

    outputs = []
    batch_size = x.shape[0]

    x = torch.reshape(x, (batch_size, -1))

    if self.mode == "classification":

      logits = self.classifier_ffn(x)
      logits = logits.view(batch_size, self.n_tasks, self.n_classes)
      output = F.softmax(logits, dim=2)
      outputs = [output, logits]

    else:
      output = self.output_layer(x)
      output = output.view(batch_size, self.n_tasks)

      if self.uncertainty:
        log_var = self.uncertainty_layer(x)
        log_var = log_var.view(batch_size, self.n_tasks, 1)
        var = torch.exp(log_var)
        outputs = [output, var, output, log_var]
      else:
        outputs = [output]

    return outputs


class ScaleNorm(nn.Module):
  """Apply Scale Normalization to input.

  The ScaleNorm layer first computes the square root of the scale, then computes the matrix/vector norm of the input tensor.
  The norm value is calculated as `sqrt(scale) / matrix norm`.
  Finally, the result is returned as `input_tensor * norm value`.

  This layer can be used instead of LayerNorm when a scaled version of the norm is required.
  Instead of performing the scaling operation (`scale / norm`) in a lambda-like layer, we are defining it within this layer to make prototyping more efficient.

  References
  ----------
  .. [1] Lukasz Maziarka et al. "Molecule Attention Transformer" Graph Representation Learning workshop and Machine Learning and the Physical Sciences workshop at NeurIPS 2019. 2020. https://arxiv.org/abs/2002.08264

  Examples
  --------
  >>> from deepchem.models.torch_models.layers import ScaleNorm
  >>> scale = 0.35
  >>> layer = ScaleNorm(scale)
  >>> input_tensor = torch.tensor([[1.269, 39.36], [0.00918, -9.12]])
  >>> output_tensor = layer(input_tensor)
  """

  def __init__(self, scale: float, eps: float = 1e-5):
    """Initialize a ScaleNorm layer.

    Parameters
    ----------
    scale: float
      Scale magnitude.
    eps: float
      Epsilon value. Default = 1e-5.
    """
    super(ScaleNorm, self).__init__()
    self.scale = nn.Parameter(torch.tensor(math.sqrt(scale)))
    self.eps = eps

  def forward(self, x: torch.Tensor) -> torch.Tensor:
    norm = self.scale / torch.norm(x, dim=-1, keepdim=True).clamp(min=self.eps)
    return x * norm


class MultiHeadedMATAttention(nn.Module):
  """First constructs an attention layer tailored to the Molecular Attention Transformer [1]_ and then converts it into Multi-Headed Attention.

  In Multi-Headed attention the attention mechanism multiple times parallely through the multiple attention heads.
  Thus, different subsequences of a given sequences can be processed differently.
  The query, key and value parameters are split multiple ways and each split is passed separately through a different attention head.
  References
  ----------
  .. [1] Lukasz Maziarka et al. "Molecule Attention Transformer" Graph Representation Learning workshop and Machine Learning and the Physical Sciences workshop at NeurIPS 2019. 2020. https://arxiv.org/abs/2002.08264
  Examples
  --------
  >>> from deepchem.models.torch_models.layers import MultiHeadedMATAttention, MATEmbedding
  >>> import deepchem as dc
  >>> import torch
  >>> input_smile = "CC"
  >>> feat = dc.feat.MATFeaturizer()
  >>> input_smile = "CC"
  >>> out = feat.featurize(input_smile)
  >>> node = torch.tensor(out[0].node_features).float().unsqueeze(0)
  >>> adj = torch.tensor(out[0].adjacency_matrix).float().unsqueeze(0)
  >>> dist = torch.tensor(out[0].distance_matrix).float().unsqueeze(0)
  >>> mask = torch.sum(torch.abs(node), dim=-1) != 0
  >>> layer = MultiHeadedMATAttention(
  ...    dist_kernel='softmax',
  ...    lambda_attention=0.33,
  ...    lambda_distance=0.33,
  ...    h=16,
  ...    hsize=1024,
  ...    dropout_p=0.0)
  >>> op = MATEmbedding()(node)
  >>> output = layer(op, op, op, mask, adj, dist)
  """

  def __init__(self,
               dist_kernel: str = 'softmax',
               lambda_attention: float = 0.33,
               lambda_distance: float = 0.33,
               h: int = 16,
               hsize: int = 1024,
               dropout_p: float = 0.0,
               output_bias: bool = True):
    """Initialize a multi-headed attention layer.
    Parameters
    ----------
    dist_kernel: str
      Kernel activation to be used. Can be either 'softmax' for softmax or 'exp' for exponential.
    lambda_attention: float
      Constant to be multiplied with the attention matrix.
    lambda_distance: float
      Constant to be multiplied with the distance matrix.
    h: int
      Number of attention heads.
    hsize: int
      Size of dense layer.
    dropout_p: float
      Dropout probability.
    output_bias: bool
      If True, dense layers will use bias vectors.
    """
    super().__init__()
    if dist_kernel == "softmax":
      self.dist_kernel = lambda x: torch.softmax(-x, dim=-1)
    elif dist_kernel == "exp":
      self.dist_kernel = lambda x: torch.exp(-x)
    self.lambda_attention = lambda_attention
    self.lambda_distance = lambda_distance
    self.lambda_adjacency = 1.0 - self.lambda_attention - self.lambda_distance
    self.d_k = hsize // h
    self.h = h
    linear_layer = nn.Linear(hsize, hsize)
    self.linear_layers = nn.ModuleList([linear_layer for _ in range(3)])
    self.dropout_p = nn.Dropout(dropout_p)
    self.output_linear = nn.Linear(hsize, hsize, output_bias)

  def _single_attention(self,
                        query: torch.Tensor,
                        key: torch.Tensor,
                        value: torch.Tensor,
                        mask: torch.Tensor,
                        adj_matrix: torch.Tensor,
                        distance_matrix: torch.Tensor,
                        dropout_p: float = 0.0,
                        eps: float = 1e-6,
                        inf: float = 1e12) -> Tuple[torch.Tensor, torch.Tensor]:
    """Defining and computing output for a single MAT attention layer.
    Parameters
    ----------
    query: torch.Tensor
      Standard query parameter for attention.
    key: torch.Tensor
      Standard key parameter for attention.
    value: torch.Tensor
      Standard value parameter for attention.
    mask: torch.Tensor
      Masks out padding values so that they are not taken into account when computing the attention score.
    adj_matrix: torch.Tensor
      Adjacency matrix of the input molecule, returned from dc.feat.MATFeaturizer()
    dist_matrix: torch.Tensor
      Distance matrix of the input molecule, returned from dc.feat.MATFeaturizer()
    dropout_p: float
      Dropout probability.
    eps: float
      Epsilon value
    inf: float
      Value of infinity to be used.
    """
    d_k = query.size(-1)

    scores = torch.matmul(query, key.transpose(-2, -1)) / math.sqrt(d_k)

    if mask is not None:
      scores = scores.masked_fill(
          mask.unsqueeze(1).repeat(1, query.shape[1], query.shape[2], 1) == 0,
          -inf)
    p_attn = F.softmax(scores, dim=-1)

    adj_matrix = adj_matrix / (
        torch.sum(torch.tensor(adj_matrix), dim=-1).unsqueeze(2) + eps)

    if len(adj_matrix.shape) <= 3:
      p_adj = adj_matrix.unsqueeze(1).repeat(1, query.shape[1], 1, 1)
    else:
      p_adj = adj_matrix.repeat(1, query.shape[1], 1, 1)

    distance_matrix = torch.tensor(distance_matrix).squeeze().masked_fill(
        mask.repeat(1, mask.shape[-1], 1) == 0, np.inf)

    distance_matrix = self.dist_kernel(distance_matrix)

    p_dist = distance_matrix.unsqueeze(1).repeat(1, query.shape[1], 1, 1)

    p_weighted = self.lambda_attention * p_attn + self.lambda_distance * p_dist + self.lambda_adjacency * p_adj
    p_weighted = self.dropout_p(p_weighted)

    return torch.matmul(p_weighted.float(), value.float()), p_attn

  def forward(self,
              query: torch.Tensor,
              key: torch.Tensor,
              value: torch.Tensor,
              mask: torch.Tensor,
              adj_matrix: torch.Tensor,
              distance_matrix: torch.Tensor,
              dropout_p: float = 0.0,
              eps: float = 1e-6,
              inf: float = 1e12) -> torch.Tensor:
    """Output computation for the MultiHeadedAttention layer.
    Parameters
    ----------
    query: torch.Tensor
      Standard query parameter for attention.
    key: torch.Tensor
      Standard key parameter for attention.
    value: torch.Tensor
      Standard value parameter for attention.
    mask: torch.Tensor
      Masks out padding values so that they are not taken into account when computing the attention score.
    adj_matrix: torch.Tensor
      Adjacency matrix of the input molecule, returned from dc.feat.MATFeaturizer()
    dist_matrix: torch.Tensor
      Distance matrix of the input molecule, returned from dc.feat.MATFeaturizer()
    dropout_p: float
      Dropout probability.
    eps: float
      Epsilon value
    inf: float
      Value of infinity to be used.
    """
    if mask is not None and len(mask.shape) <= 2:
      mask = mask.unsqueeze(1)

    batch_size = query.size(0)
    query, key, value = [
        layer(x).view(batch_size, -1, self.h, self.d_k).transpose(1, 2)
        for layer, x in zip(self.linear_layers, (query, key, value))
    ]

    x, _ = self._single_attention(query, key, value, mask, adj_matrix,
                                  distance_matrix, dropout_p, eps, inf)
    x = x.transpose(1, 2).contiguous().view(batch_size, -1, self.h * self.d_k)

    return self.output_linear(x)


class MATEncoderLayer(nn.Module):
  """Encoder layer for use in the Molecular Attention Transformer [1]_.

  The MATEncoder layer primarily consists of a self-attention layer (MultiHeadedMATAttention) and a feed-forward layer (PositionwiseFeedForward).
  This layer can be stacked multiple times to form an encoder.

  References
  ----------
  .. [1] Lukasz Maziarka et al. "Molecule Attention Transformer" Graph Representation Learning workshop and Machine Learning and the Physical Sciences workshop at NeurIPS 2019. 2020. https://arxiv.org/abs/2002.08264

  Examples
  --------
  >>> from rdkit import Chem
  >>> import torch
  >>> import deepchem
  >>> from deepchem.models.torch_models.layers import MATEmbedding, MATEncoderLayer
  >>> input_smile = "CC"
  >>> feat = deepchem.feat.MATFeaturizer()
  >>> out = feat.featurize(input_smile)
  >>> node = torch.tensor(out[0].node_features).float().unsqueeze(0)
  >>> adj = torch.tensor(out[0].adjacency_matrix).float().unsqueeze(0)
  >>> dist = torch.tensor(out[0].distance_matrix).float().unsqueeze(0)
  >>> mask = torch.sum(torch.abs(node), dim=-1) != 0
  >>> layer = MATEncoderLayer()
  >>> op = MATEmbedding()(node)
  >>> output = layer(op, mask, adj, dist)
  """

  def __init__(self,
               dist_kernel: str = 'softmax',
               lambda_attention: float = 0.33,
               lambda_distance: float = 0.33,
               h: int = 16,
               sa_hsize: int = 1024,
               sa_dropout_p: float = 0.0,
               output_bias: bool = True,
               d_input: int = 1024,
               d_hidden: int = 1024,
               d_output: int = 1024,
               activation: str = 'leakyrelu',
               n_layers: int = 1,
               ff_dropout_p: float = 0.0,
               encoder_hsize: int = 1024,
               encoder_dropout_p: float = 0.0):
    """Initialize a MATEncoder layer.

    Parameters
    ----------
    dist_kernel: str
      Kernel activation to be used. Can be either 'softmax' for softmax or 'exp' for exponential, for the self-attention layer.
    lambda_attention: float
      Constant to be multiplied with the attention matrix in the self-attention layer.
    lambda_distance: float
      Constant to be multiplied with the distance matrix in the self-attention layer.
    h: int
      Number of attention heads for the self-attention layer.
    sa_hsize: int
      Size of dense layer in the self-attention layer.
    sa_dropout_p: float
      Dropout probability for the self-attention layer.
    output_bias: bool
      If True, dense layers will use bias vectors in the self-attention layer.
    d_input: int
      Size of input layer in the feed-forward layer.
    d_hidden: int
      Size of hidden layer in the feed-forward layer.
    d_output: int
      Size of output layer in the feed-forward layer.
    activation: str
      Activation function to be used in the feed-forward layer.
      Can choose between 'relu' for ReLU, 'leakyrelu' for LeakyReLU, 'prelu' for PReLU,
      'tanh' for TanH, 'selu' for SELU, 'elu' for ELU and 'linear' for linear activation.
    n_layers: int
      Number of layers in the feed-forward layer.
    dropout_p: float
      Dropout probability in the feeed-forward layer.
    encoder_hsize: int
      Size of Dense layer for the encoder itself.
    encoder_dropout_p: float
      Dropout probability for connections in the encoder layer.
    """
    super(MATEncoderLayer, self).__init__()
    self.self_attn = MultiHeadedMATAttention(dist_kernel, lambda_attention,
                                             lambda_distance, h, sa_hsize,
                                             sa_dropout_p, output_bias)
    self.feed_forward = PositionwiseFeedForward(d_input, d_hidden, d_output,
                                                activation, n_layers,
                                                ff_dropout_p)
    layer = SublayerConnection(size=encoder_hsize, dropout_p=encoder_dropout_p)
    self.sublayer = nn.ModuleList([layer for _ in range(2)])
    self.size = encoder_hsize

  def forward(self,
              x: torch.Tensor,
              mask: torch.Tensor,
              adj_matrix: torch.Tensor,
              distance_matrix: torch.Tensor,
              sa_dropout_p: float = 0.0) -> torch.Tensor:
    """Output computation for the MATEncoder layer.

    In the MATEncoderLayer intialization, self.sublayer is defined as an nn.ModuleList of 2 layers. We will be passing our computation through these layers sequentially.
    nn.ModuleList is subscriptable and thus we can access it as self.sublayer[0], for example.

    Parameters
    ----------
    x: torch.Tensor
      Input tensor.
    mask: torch.Tensor
      Masks out padding values so that they are not taken into account when computing the attention score.
    adj_matrix: torch.Tensor
      Adjacency matrix of a molecule.
    distance_matrix: torch.Tensor
      Distance matrix of a molecule.
    sa_dropout_p: float
      Dropout probability for the self-attention layer (MultiHeadedMATAttention).
    """
    x = self.sublayer[0](x,
                         self.self_attn(x,
                                        x,
                                        x,
                                        mask=mask,
                                        dropout_p=sa_dropout_p,
                                        adj_matrix=adj_matrix,
                                        distance_matrix=distance_matrix))
    return self.sublayer[1](x, self.feed_forward(x))


class SublayerConnection(nn.Module):
  """SublayerConnection layer which establishes a residual connection, as used in the Molecular Attention Transformer [1]_.

  The SublayerConnection layer is a residual layer which is then passed through Layer Normalization.
  The residual connection is established by computing the dropout-adjusted layer output of a normalized tensor and adding this to the original input tensor.

  References
  ----------
  .. [1] Lukasz Maziarka et al. "Molecule Attention Transformer" Graph Representation Learning workshop and Machine Learning and the Physical Sciences workshop at NeurIPS 2019. 2020. https://arxiv.org/abs/2002.08264

  Examples
  --------
  >>> from deepchem.models.torch_models.layers import SublayerConnection
  >>> scale = 0.35
  >>> layer = SublayerConnection(2, 0.)
  >>> input_ar = torch.tensor([[1., 2.], [5., 6.]])
  >>> output = layer(input_ar, input_ar)
  """

  def __init__(self, size: int, dropout_p: float = 0.0):
    """Initialize a SublayerConnection Layer.

    Parameters
    ----------
    size: int
      Size of layer.
    dropout_p: float
      Dropout probability.
    """
    super(SublayerConnection, self).__init__()
    self.norm = nn.LayerNorm(size)
    self.dropout_p = nn.Dropout(dropout_p)

  def forward(self, x: torch.Tensor, output: torch.Tensor) -> torch.Tensor:
    """Output computation for the SublayerConnection layer.

    Takes an input tensor x, then adds the dropout-adjusted sublayer output for normalized x to it.
    This is done to add a residual connection followed by LayerNorm.

    Parameters
    ----------
    x: torch.Tensor
      Input tensor.
    output: torch.Tensor
      Layer whose normalized output will be added to x.
    """
    if x is None:
      return self.dropout(self.norm(output))
    return x + self.dropout_p(self.norm(output))


class PositionwiseFeedForward(nn.Module):
  """PositionwiseFeedForward is a layer used to define the position-wise feed-forward (FFN) algorithm for the Molecular Attention Transformer [1]_

  Each layer in the MAT encoder contains a fully connected feed-forward network which applies two linear transformations and the given activation function.
  This is done in addition to the SublayerConnection module.

  Note: This modified version of `PositionwiseFeedForward` class contains `dropout_at_input_no_act` condition to facilitate its use in defining
        the feed-forward (FFN) algorithm for the Directed Message Passing Neural Network (D-MPNN) [2]_

  References
  ----------
  .. [1] Lukasz Maziarka et al. "Molecule Attention Transformer" Graph Representation Learning workshop and Machine Learning and the Physical Sciences workshop at NeurIPS 2019. 2020. https://arxiv.org/abs/2002.08264
  .. [2] Analyzing Learned Molecular Representations for Property Prediction https://arxiv.org/pdf/1904.01561.pdf

  Examples
  --------
  >>> from deepchem.models.torch_models.layers import PositionwiseFeedForward
  >>> feed_fwd_layer = PositionwiseFeedForward(d_input = 2, d_hidden = 2, d_output = 2, activation = 'relu', n_layers = 1, dropout_p = 0.1)
  >>> input_tensor = torch.tensor([[1., 2.], [5., 6.]])
  >>> output_tensor = feed_fwd_layer(input_tensor)
  """

  def __init__(self,
               d_input: int = 1024,
               d_hidden: int = 1024,
               d_output: int = 1024,
               activation: str = 'leakyrelu',
               n_layers: int = 1,
               dropout_p: float = 0.0,
               dropout_at_input_no_act: bool = False):
    """Initialize a PositionwiseFeedForward layer.

    Parameters
    ----------
    d_input: int
      Size of input layer.
    d_hidden: int (same as d_input if d_output = 0)
      Size of hidden layer.
    d_output: int (same as d_input if d_output = 0)
      Size of output layer.
    activation: str
      Activation function to be used. Can choose between 'relu' for ReLU, 'leakyrelu' for LeakyReLU, 'prelu' for PReLU,
      'tanh' for TanH, 'selu' for SELU, 'elu' for ELU and 'linear' for linear activation.
    n_layers: int
      Number of layers.
    dropout_p: float
      Dropout probability.
    dropout_at_input_no_act: bool
      If true, dropout is applied on the input tensor. For single layer, it is not passed to an activation function.
    """
    super(PositionwiseFeedForward, self).__init__()

    self.dropout_at_input_no_act: bool = dropout_at_input_no_act

    if activation == 'relu':
      self.activation: Any = nn.ReLU()

    elif activation == 'leakyrelu':
      self.activation = nn.LeakyReLU(0.1)

    elif activation == 'prelu':
      self.activation = nn.PReLU()

    elif activation == 'tanh':
      self.activation = nn.Tanh()

    elif activation == 'selu':
      self.activation = nn.SELU()

    elif activation == 'elu':
      self.activation = nn.ELU()

    elif activation == "linear":
      self.activation = lambda x: x

    self.n_layers: int = n_layers
    d_output = d_output if d_output != 0 else d_input
    d_hidden = d_hidden if d_hidden != 0 else d_input

    if n_layers == 1:
      self.linears: Any = [nn.Linear(d_input, d_output)]

    else:
      self.linears = [nn.Linear(d_input, d_hidden)] + \
                      [nn.Linear(d_hidden, d_hidden) for _ in range(n_layers - 2)] + \
                      [nn.Linear(d_hidden, d_output)]

    self.linears = nn.ModuleList(self.linears)
    dropout_layer = nn.Dropout(dropout_p)
    self.dropout_p = nn.ModuleList([dropout_layer for _ in range(n_layers)])

  def forward(self, x: torch.Tensor) -> torch.Tensor:
    """Output Computation for the PositionwiseFeedForward layer.

    Parameters
    ----------
    x: torch.Tensor
      Input tensor.
    """
    if not self.n_layers:
      return x

    if self.n_layers == 1:
      if self.dropout_at_input_no_act:
        return self.linears[0](self.dropout_p[0](x))
      else:
        return self.dropout_p[0](self.activation(self.linears[0](x)))

    else:
      if self.dropout_at_input_no_act:
        x = self.dropout_p[0](x)
      for i in range(self.n_layers - 1):
        x = self.dropout_p[i](self.activation(self.linears[i](x)))
      return self.linears[-1](x)


class MATEmbedding(nn.Module):
  """Embedding layer to create embedding for inputs.

  In an embedding layer, input is taken and converted to a vector representation for each input.
  In the MATEmbedding layer, an input tensor is processed through a dropout-adjusted linear layer and the resultant vector is returned.

  References
  ----------
  .. [1] Lukasz Maziarka et al. "Molecule Attention Transformer" Graph Representation Learning workshop and Machine Learning and the Physical Sciences workshop at NeurIPS 2019. 2020. https://arxiv.org/abs/2002.08264

  Examples
  --------
  >>> from deepchem.models.torch_models.layers import MATEmbedding
  >>> layer = MATEmbedding(d_input = 3, d_output = 3, dropout_p = 0.2)
  >>> input_tensor = torch.tensor([1., 2., 3.])
  >>> output = layer(input_tensor)
  """

  def __init__(self,
               d_input: int = 36,
               d_output: int = 1024,
               dropout_p: float = 0.0):
    """Initialize a MATEmbedding layer.

    Parameters
    ----------
    d_input: int
      Size of input layer.
    d_output: int
      Size of output layer.
    dropout_p: float
      Dropout probability for layer.
    """
    super(MATEmbedding, self).__init__()
    self.linear_unit = nn.Linear(d_input, d_output)
    self.dropout = nn.Dropout(dropout_p)

  def forward(self, x: torch.Tensor) -> torch.Tensor:
    """Computation for the MATEmbedding layer.

    Parameters
    ----------
    x: torch.Tensor
      Input tensor to be converted into a vector.
    """
    return self.dropout(self.linear_unit(x))


class MATGenerator(nn.Module):
  """MATGenerator defines the linear and softmax generator step for the Molecular Attention Transformer [1]_.

  In the MATGenerator, a Generator is defined which performs the Linear + Softmax generation step.
  Depending on the type of aggregation selected, the attention output layer performs different operations.

  References
  ----------
  .. [1] Lukasz Maziarka et al. "Molecule Attention Transformer" Graph Representation Learning workshop and Machine Learning and the Physical Sciences workshop at NeurIPS 2019. 2020. https://arxiv.org/abs/2002.08264

  Examples
  --------
  >>> from deepchem.models.torch_models.layers import MATGenerator
  >>> layer = MATGenerator(hsize = 3, aggregation_type = 'mean', d_output = 1, n_layers = 1, dropout_p = 0.3, attn_hidden = 128, attn_out = 4)
  >>> input_tensor = torch.tensor([1., 2., 3.])
  >>> mask = torch.tensor([1., 1., 1.])
  >>> output = layer(input_tensor, mask)
  """

  def __init__(self,
               hsize: int = 1024,
               aggregation_type: str = 'mean',
               d_output: int = 1,
               n_layers: int = 1,
               dropout_p: float = 0.0,
               attn_hidden: int = 128,
               attn_out: int = 4):
    """Initialize a MATGenerator.

    Parameters
    ----------
    hsize: int
      Size of input layer.
    aggregation_type: str
      Type of aggregation to be used. Can be 'grover', 'mean' or 'contextual'.
    d_output: int
      Size of output layer.
    n_layers: int
      Number of layers in MATGenerator.
    dropout_p: float
      Dropout probability for layer.
    attn_hidden: int
      Size of hidden attention layer.
    attn_out: int
      Size of output attention layer.
    """
    super(MATGenerator, self).__init__()

    if aggregation_type == 'grover':
      self.att_net = nn.Sequential(
          nn.Linear(hsize, attn_hidden, bias=False),
          nn.Tanh(),
          nn.Linear(attn_hidden, attn_out, bias=False),
      )
      hsize *= attn_out

    if n_layers == 1:
      self.proj: Any = nn.Linear(hsize, d_output)

    else:
      self.proj = []

      for i in range(n_layers - 1):
        self.proj.append(nn.Linear(hsize, attn_hidden))
        self.proj.append(nn.LeakyReLU(negative_slope=0.1))
        self.proj.append(nn.LayerNorm(attn_hidden))
        self.proj.append(nn.Dropout(dropout_p))
      self.proj.append(nn.Linear(attn_hidden, d_output))
      self.proj = torch.nn.Sequential(*self.proj)
    self.aggregation_type = aggregation_type

  def forward(self, x: torch.Tensor, mask: torch.Tensor) -> torch.Tensor:
    """Computation for the MATGenerator layer.

    Parameters
    ----------
    x: torch.Tensor
      Input tensor.
    mask: torch.Tensor
      Mask for padding so that padded values do not get included in attention score calculation.
    """

    mask = mask.unsqueeze(-1).float()
    out_masked = x * mask

    if self.aggregation_type == 'mean':
      out_sum = out_masked.sum(dim=1)
      mask_sum = mask.sum(dim=(1))
      out_avg_pooling = out_sum / mask_sum

    elif self.aggregation_type == 'grover':
      out_attn = self.att_net(out_masked)
      out_attn = out_attn.masked_fill(mask == 0, -1e9)
      out_attn = F.softmax(out_attn, dim=1)
      out_avg_pooling = torch.matmul(torch.transpose(out_attn, -1, -2),
                                     out_masked)
      out_avg_pooling = out_avg_pooling.view(out_avg_pooling.size(0), -1)

    elif self.aggregation_type == 'contextual':
      out_avg_pooling = x

    return self.proj(out_avg_pooling)


class GraphNetwork(torch.nn.Module):
  """Graph Networks

  A Graph Network [1]_ takes a graph as input and returns an updated graph
  as output. The output graph has same structure as input graph but it
  has updated node features, edge features and global state features.

  Parameters
  ----------
  n_node_features: int
    Number of features in a node
  n_edge_features: int
    Number of features in a edge
  n_global_features: int
    Number of global features
  is_undirected: bool, optional (default True)
    Directed or undirected graph
  residual_connection: bool, optional (default True)
    If True, the layer uses a residual connection during training

  Example
  -------
  >>> import torch
  >>> from deepchem.models.torch_models.layers import GraphNetwork as GN
  >>> n_nodes, n_node_features = 5, 10
  >>> n_edges, n_edge_features = 5, 2
  >>> n_global_features = 4
  >>> node_features = torch.randn(n_nodes, n_node_features)
  >>> edge_features = torch.randn(n_edges, n_edge_features)
  >>> edge_index = torch.tensor([[0, 1, 2, 3, 4], [1, 2, 3, 4, 0]]).long()
  >>> global_features = torch.randn(1, n_global_features)
  >>> gn = GN(n_node_features=n_node_features, n_edge_features=n_edge_features, n_global_features=n_global_features)
  >>> node_features, edge_features, global_features = gn(node_features, edge_index, edge_features, global_features)

  References
  ----------
  .. [1] Battaglia et al, Relational inductive biases, deep learning, and graph networks. https://arxiv.org/abs/1806.01261 (2018)
  """

  def __init__(self,
               n_node_features: int = 32,
               n_edge_features: int = 32,
               n_global_features: int = 32,
               is_undirected: bool = True,
               residual_connection: bool = True):
    super().__init__()
    self.n_node_features = n_node_features
    self.n_edge_features = n_edge_features
    self.n_global_features = n_global_features
    self.is_undirected = is_undirected
    self.residual_connection = residual_connection

    self.edge_models, self.node_models, self.global_models = torch.nn.ModuleList(
    ), torch.nn.ModuleList(), torch.nn.ModuleList()
    self.edge_models.append(
        nn.Linear(in_features=n_node_features * 2 + n_edge_features +
                  n_global_features,
                  out_features=32))
    self.node_models.append(
        nn.Linear(in_features=n_node_features + n_edge_features +
                  n_global_features,
                  out_features=32))
    self.global_models.append(
        nn.Linear(in_features=n_node_features + n_edge_features +
                  n_global_features,
                  out_features=32))

    # Used for converting edges back to their original shape
    self.edge_dense = nn.Linear(in_features=32, out_features=n_edge_features)
    self.node_dense = nn.Linear(in_features=32, out_features=n_node_features)
    self.global_dense = nn.Linear(in_features=32,
                                  out_features=n_global_features)

  def reset_parameters(self) -> None:
    self.edge_dense.reset_parameters()
    self.node_dense.reset_parameters()
    self.global_dense.reset_parameters()
    for i in range(0, len(self.edge_models)):
      self.edge_models[i].reset_parameters()
    for i in range(0, len(self.node_models)):
      self.node_models[i].reset_parameters()
    for i in range(0, len(self.global_models)):
      self.global_models[i].reset_parameters()

  def _update_edge_features(self, node_features, edge_index, edge_features,
                            global_features, batch):
    src_index, dst_index = edge_index
    out = torch.cat((node_features[src_index], node_features[dst_index],
                     edge_features, global_features[batch]),
                    dim=1)
    assert out.shape[
        1] == self.n_node_features * 2 + self.n_edge_features + self.n_global_features
    for model in self.edge_models:
      out = model(out)
    return self.edge_dense(out)

  def _update_node_features(self, node_features, edge_index, edge_features,
                            global_features, batch):

    src_index, dst_index = edge_index
    # Compute mean edge features for each node by dst_index (each node
    # receives information from edges which have that node as its destination,
    # hence the computation uses dst_index to aggregate information)
    edge_features_mean_by_node = scatter_mean(edge_features, dst_index, dim=0)
    out = torch.cat(
        (node_features, edge_features_mean_by_node, global_features[batch]),
        dim=1)
    for model in self.node_models:
      out = model(out)
    return self.node_dense(out)

  def _update_global_features(self, node_features, edge_features,
                              global_features, node_batch_map, edge_batch_map):
    edge_features_mean = scatter_mean(edge_features, edge_batch_map, dim=0)
    node_features_mean = scatter_mean(node_features, node_batch_map, dim=0)
    out = torch.cat((edge_features_mean, node_features_mean, global_features),
                    dim=1)
    for model in self.global_models:
      out = model(out)
    return self.global_dense(out)

  def forward(self,
              node_features: Tensor,
              edge_index: Tensor,
              edge_features: Tensor,
              global_features: Tensor,
              batch: Optional[Tensor] = None) -> Tuple[Tensor, Tensor, Tensor]:
    """Output computation for a GraphNetwork

    Parameters
    ----------
    node_features: torch.Tensor
      Input node features of shape :math:`(|\mathcal{V}|, F_n)`
    edge_index: torch.Tensor
      Edge indexes of shape :math:`(2, |\mathcal{E}|)`
    edge_features: torch.Tensor
      Edge features of the graph, shape: :math:`(|\mathcal{E}|, F_e)`
    global_features: torch.Tensor
      Global features of the graph, shape: :math:`(F_g, 1)` where, :math:`|\mathcal{V}|` and :math:`|\mathcal{E}|` denotes the number of nodes and edges in the graph, :math:`F_n`, :math:`F_e`, :math:`F_g` denotes the number of node features, edge features and global state features respectively.
    batch: torch.LongTensor (optional, default: None)
      A vector that maps each node to its respective graph identifier. The attribute is used only when more than one graph are batched together during a single forward pass.
    """
    if batch is None:
      batch = node_features.new_zeros(node_features.size(0), dtype=torch.int64)

    node_features_copy, edge_features_copy, global_features_copy = node_features, edge_features, global_features
    if self.is_undirected is True:
      # holding bi-directional edges in case of undirected graphs
      edge_index = torch.cat((edge_index, edge_index.flip([0])), dim=1)
      edge_features_len = edge_features.shape[0]
      edge_features = torch.cat((edge_features, edge_features), dim=0)
    edge_batch_map = batch[edge_index[0]]
    edge_features = self._update_edge_features(node_features, edge_index,
                                               edge_features, global_features,
                                               edge_batch_map)
    node_features = self._update_node_features(node_features, edge_index,
                                               edge_features, global_features,
                                               batch)
    global_features = self._update_global_features(node_features, edge_features,
                                                   global_features, batch,
                                                   edge_batch_map)

    if self.is_undirected is True:
      # coonverting edge features to its original shape
      split = torch.split(edge_features, [edge_features_len, edge_features_len])
      edge_features = (split[0] + split[1]) / 2

    if self.residual_connection:
      edge_features += edge_features_copy
      node_features += node_features_copy
      global_features += global_features_copy

    return node_features, edge_features, global_features

  def __repr__(self) -> str:
    return (
        f'{self.__class__.__name__}(n_node_features={self.n_node_features}, n_edge_features={self.n_edge_features}, n_global_features={self.n_global_features}, is_undirected={self.is_undirected}, residual_connection={self.residual_connection})'
    )


class Affine(nn.Module):
  """Class which performs the Affine transformation.

  This transformation is based on the affinity of the base distribution with
  the target distribution. A geometric transformation is applied where
  the parameters performs changes on the scale and shift of a function
  (inputs).

  Normalizing Flow transformations must be bijective in order to compute
  the logarithm of jacobian's determinant. For this reason, transformations
  must perform a forward and inverse pass.

  Example
  --------
  >>> import deepchem as dc
  >>> from deepchem.models.torch_models.layers import Affine
  >>> import torch
  >>> from torch.distributions import MultivariateNormal
  >>> # initialize the transformation layer's parameters
  >>> dim = 2
  >>> samples = 96
  >>> transforms = Affine(dim)
  >>> # forward pass based on a given distribution
  >>> distribution = MultivariateNormal(torch.zeros(dim), torch.eye(dim))
  >>> input = distribution.sample(torch.Size((samples, dim)))
  >>> len(transforms.forward(input))
  2
  >>> # inverse pass based on a distribution
  >>> len(transforms.inverse(input))
  2

  """

  def __init__(self, dim: int) -> None:
    """Create a Affine transform layer.

    Parameters
    ----------
    dim: int
      Value of the Nth dimension of the dataset.

    """

    super().__init__()
    self.dim = dim
    self.scale = nn.Parameter(torch.zeros(self.dim))
    self.shift = nn.Parameter(torch.zeros(self.dim))

  def forward(self, x: Sequence) -> Tuple[torch.Tensor, torch.Tensor]:
    """Performs a transformation between two different distributions. This
    particular transformation represents the following function:
    y = x * exp(a) + b, where a is scale parameter and b performs a shift.
    This class also returns the logarithm of the jacobians determinant
    which is useful when invert a transformation and compute the
    probability of the transformation.

    input shape: (samples, dim)
    output shape: (samples, dim)
    """

    y = torch.exp(self.scale) * x + self.shift
    det_jacobian = torch.exp(self.scale.sum())
    log_det_jacobian = torch.ones(y.shape[0]) * torch.log(det_jacobian)

    return y, log_det_jacobian

  def inverse(self, y: Sequence) -> Tuple[torch.Tensor, torch.Tensor]:
    """Performs a transformation between two different distributions.
    This transformation represents the bacward pass of the function
    mention before. Its mathematical representation is x = (y - b) / exp(a)
    , where "a" is scale parameter and "b" performs a shift. This class
    also returns the logarithm of the jacobians determinant which is
    useful when invert a transformation and compute the probability of
    the transformation.

    input shape: (samples, dim)
    output shape: (samples, dim)
    """

    x = (y - self.shift) / torch.exp(self.scale)
    det_jacobian = 1 / torch.exp(self.scale.sum())
    inverse_log_det_jacobian = torch.ones(x.shape[0]) * torch.log(det_jacobian)

    return x, inverse_log_det_jacobian


class DMPNNEncoderLayer(nn.Module):
  """
  Encoder layer for use in the Directed Message Passing Neural Network (D-MPNN) [1]_.

  The role of the DMPNNEncoderLayer class is to generate molecule encodings in following steps:

  - Message passing phase
  - Get new atom hidden states and readout phase
  - Concatenate the global features


  Let the diagram given below represent a molecule containing 5 atoms (nodes) and 4 bonds (edges):-

  |   1 --- 5
  |   |
  |   2 --- 4
  |   |
  |   3

  Let the bonds from atoms 1->2 (**B[12]**) and 2->1 (**B[21]**) be considered as 2 different bonds.
  Hence, by considering the same for all atoms, the total number of bonds = 8.

  Let:

  - **atom features** : ``a1, a2, a3, a4, a5``
  - **hidden states of atoms** : ``h1, h2, h3, h4, h5``
  - **bond features bonds** : ``b12, b21, b23, b32, b24, b42, b15, b51``
  - **initial hidden states of bonds** : ``(0)h12, (0)h21, (0)h23, (0)h32, (0)h24, (0)h42, (0)h15, (0)h51``

  The hidden state of every bond is a function of the concatenated feature vector which contains
  concatenation of the **features of initial atom of the bond** and **bond features**.

  Example: ``(0)h21 = func1(concat(a2, b21))``

  .. note::
     Here func1 is ``self.W_i``

  **The Message passing phase**

  The goal of the message-passing phase is to generate **hidden states of all the atoms in the molecule**.

  The hidden state of an atom is **a function of concatenation of atom features and messages (at T depth)**.

  A message is a sum of **hidden states of bonds coming to the atom (at T depth)**.

  .. note::
     Depth refers to the number of iterations in the message passing phase (here, T iterations). After each iteration, the hidden states of the bonds are updated.


  Example:
    ``h1 = func3(concat(a1, m1))``

  .. note::
     Here func3 is ``self.W_o``.

     `m1` refers to the message coming to the atom.

  ``m1 = (T-1)h21 + (T-1)h51``
  (hidden state of bond 2->1 + hidden state of bond 5->1) (at T depth)

  for, depth T = 2:

    - the hidden states of the bonds @ 1st iteration will be => (0)h21, (0)h51
    - the hidden states of the bonds @ 2nd iteration will be => (1)h21, (1)h51

  The hidden states of the bonds in 1st iteration are already know.
  For hidden states of the bonds in 2nd iteration, we follow the criterion that:

  - hidden state of the bond is a function of **initial hidden state of bond**
    and **messages coming to that bond in that iteration**

  Example:
    ``(1)h21 = func2( (0)h21 , (1)m21 )``

  .. note::
     Here func2 is ``self.W_h``.

     `(1)m21` refers to the messages coming to that bond 2->1 in that 2nd iteration.

  Messages coming to a bond in an iteration is **a sum of hidden states of bonds (from previous iteration) coming to this bond**.

  Example:
    ``(1)m21 = (0)h32 + (0)h42``

  |   2 <--- 3
  |   ^
  |   |
  |   4

  **Computing the messages**

  .. code-block:: python

                             B0      B1      B2      B3      B4      B5      B6      B7      B8
      f_ini_atoms_bonds = [(0)h12, (0)h21, (0)h23, (0)h32, (0)h24, (0)h42, (0)h15, (0)h51, h(-1)]


  .. note::
     h(-1) is an empty array of the same size as other hidden states of bond states.

  .. code-block:: python

                    B0      B1      B2      B3      B4      B5      B6      B7       B8
      mapping = [ [-1,B7] [B3,B5] [B0,B5] [-1,-1] [B0,B3] [-1,-1] [B1,-1] [-1,-1]  [-1,-1] ]

  Later, the encoder will map the concatenated features from the ``f_ini_atoms_bonds``
  to ``mapping`` in each iteration upto Tth iteration.

  Next the encoder will sum-up the concat features within same bond index.

  .. code-block:: python

                      (1)m12           (1)m21           (1)m23              (1)m32          (1)m24           (1)m42           (1)m15          (1)m51            m(-1)
      message = [ [h(-1) + (0)h51] [(0)h32 + (0)h42] [(0)h12 + (0)h42] [h(-1) + h(-1)] [(0)h12 + (0)h32] [h(-1) + h(-1)] [(0)h21 + h(-1)] [h(-1) + h(-1)]  [h(-1) + h(-1)] ]

  Hence, this is how encoder can get messages for message-passing steps.

  **Get new atom hidden states and readout phase**

  Hence now for h1:

  .. code-block:: python

      h1 = func3(
                  concat(
                         a1,
                         [
                          func2( (0)h21 , (0)h32 + (0)h42 ) +
                          func2( (0)h51 , 0               )
                         ]
                        )
                 )

  Similarly, h2, h3, h4 and h5 are calculated.

  Next, all atom hidden states are concatenated to make a feature vector of the molecule:

    ``mol_encodings = [[h1, h2, h3, h4, h5]]``

  **Concatenate the global features**

  Let,
  ``global_features = [[gf1, gf2, gf3]]``
    This array contains molecule level features. In case of this example, it contains 3 global features.

  Hence after concatenation,

  ``mol_encodings = [[h1, h2, h3, h4, h5, gf1, gf2, gf3]]``
    (Final output of the encoder)

  References
  ----------
  .. [1] Analyzing Learned Molecular Representations for Property Prediction https://arxiv.org/pdf/1904.01561.pdf

  Examples
  --------
  >>> from rdkit import Chem
  >>> import torch
  >>> import deepchem as dc
  >>> input_smile = "CC"
  >>> feat = dc.feat.DMPNNFeaturizer(features_generators=['morgan'])
  >>> graph = feat.featurize(input_smile)
  >>> from deepchem.models.torch_models.dmpnn import _MapperDMPNN
  >>> mapper = _MapperDMPNN(graph[0])
  >>> atom_features, f_ini_atoms_bonds, atom_to_incoming_bonds, mapping, global_features = mapper.values
  >>> atom_features = torch.from_numpy(atom_features).float()
  >>> f_ini_atoms_bonds = torch.from_numpy(f_ini_atoms_bonds).float()
  >>> atom_to_incoming_bonds = torch.from_numpy(atom_to_incoming_bonds)
  >>> mapping = torch.from_numpy(mapping)
  >>> global_features = torch.from_numpy(global_features).float()
  >>> layer = DMPNNEncoderLayer(d_hidden=2)
  >>> output = layer(atom_features, f_ini_atoms_bonds, atom_to_incoming_bonds, mapping, global_features)
  """

  def __init__(self,
               use_default_fdim: bool = True,
               atom_fdim: int = 133,
               bond_fdim: int = 14,
               d_hidden: int = 300,
               depth: int = 3,
               bias: bool = False,
               activation: str = 'relu',
               dropout_p: float = 0.0,
               aggregation: str = 'mean',
               aggregation_norm: Union[int, float] = 100):
    """Initialize a DMPNNEncoderLayer layer.

    Parameters
    ----------
    use_default_fdim: bool
      If ``True``, ``self.atom_fdim`` and ``self.bond_fdim`` are initialized using values from the GraphConvConstants class.
      If ``False``, ``self.atom_fdim`` and ``self.bond_fdim`` are initialized from the values provided.
    atom_fdim: int
      Dimension of atom feature vector.
    bond_fdim: int
      Dimension of bond feature vector.
    d_hidden: int
      Size of hidden layer in the encoder layer.
    depth: int
      No of message passing steps.
    bias: bool
      If ``True``, dense layers will use bias vectors.
    activation: str
      Activation function to be used in the encoder layer.
      Can choose between 'relu' for ReLU, 'leakyrelu' for LeakyReLU, 'prelu' for PReLU,
      'tanh' for TanH, 'selu' for SELU, and 'elu' for ELU.
    dropout_p: float
      Dropout probability for the encoder layer.
    aggregation: str
      Aggregation type to be used in the encoder layer.
      Can choose between 'mean', 'sum', and 'norm'.
    aggregation_norm: Union[int, float]
      Value required if `aggregation` type is 'norm'.
    """
    super(DMPNNEncoderLayer, self).__init__()

    if use_default_fdim:
      from deepchem.feat.molecule_featurizers.dmpnn_featurizer import GraphConvConstants
      self.atom_fdim: int = GraphConvConstants.ATOM_FDIM
      self.concat_fdim: int = GraphConvConstants.ATOM_FDIM + GraphConvConstants.BOND_FDIM
    else:
      self.atom_fdim = atom_fdim
      self.concat_fdim = atom_fdim + bond_fdim

    self.depth: int = depth
    self.aggregation: str = aggregation
    self.aggregation_norm: Union[int, float] = aggregation_norm

    if activation == 'relu':
      self.activation: nn.modules.activation.Module = nn.ReLU()

    elif activation == 'leakyrelu':
      self.activation = nn.LeakyReLU(0.1)

    elif activation == 'prelu':
      self.activation = nn.PReLU()

    elif activation == 'tanh':
      self.activation = nn.Tanh()

    elif activation == 'selu':
      self.activation = nn.SELU()

    elif activation == 'elu':
      self.activation = nn.ELU()

    self.dropout: nn.modules.dropout.Module = nn.Dropout(dropout_p)

    # Input
    self.W_i: nn.Linear = nn.Linear(self.concat_fdim, d_hidden, bias=bias)

    # Shared weight matrix across depths (default):
    # For messages hidden states
    self.W_h: nn.Linear = nn.Linear(d_hidden, d_hidden, bias=bias)

    # For atom hidden states
    self.W_o: nn.Linear = nn.Linear(self.atom_fdim + d_hidden, d_hidden)

  def _get_updated_atoms_hidden_state(
      self, atom_features: torch.Tensor, h_message: torch.Tensor,
      atom_to_incoming_bonds: torch.Tensor) -> torch.Tensor:
    """
    Method to compute atom hidden states.

    Parameters
    ----------
    atom_features: torch.Tensor
      Tensor containing atoms features.
    h_message: torch.Tensor
      Tensor containing hidden states of messages.
    atom_to_incoming_bonds: torch.Tensor
      Tensor containing mapping from atom index to list of indicies of incoming bonds.

    Returns
    -------
    atoms_hidden_states: torch.Tensor
      Tensor containing atom hidden states.
    """
    messages_to_atoms: torch.Tensor = h_message[atom_to_incoming_bonds].sum(
        1)  # num_atoms x hidden_size
    atoms_hidden_states: torch.Tensor = self.W_o(
        torch.cat((atom_features, messages_to_atoms),
                  1))  # num_atoms x hidden_size
    atoms_hidden_states = self.activation(
        atoms_hidden_states)  # num_atoms x hidden_size
    atoms_hidden_states = self.dropout(
        atoms_hidden_states)  # num_atoms x hidden_size
    return atoms_hidden_states  # num_atoms x hidden_size

  def _readout(self, atoms_hidden_states: torch.Tensor) -> torch.Tensor:
    """
    Method to execute the readout phase. (compute molecule encodings from atom hidden states)

    Parameters
    ----------
    atoms_hidden_states: torch.Tensor
      Tensor containing atom hidden states.

    Returns
    -------
    molecule_hidden_state: torch.Tensor
      Tensor containing molecule encodings.
    """
    if self.aggregation == 'mean':
      mol_vec: torch.Tensor = atoms_hidden_states.sum(
          dim=0) / len(atoms_hidden_states)
    elif self.aggregation == 'sum':
      mol_vec = atoms_hidden_states.sum(dim=0)
    elif self.aggregation == 'norm':
      mol_vec = atoms_hidden_states.sum(dim=0) / self.aggregation_norm
    else:
      raise Exception("Invalid aggregation")
    molecule_hidden_state: torch.Tensor = mol_vec.view(1, -1)
    return molecule_hidden_state  # num_molecules x hidden_size

  def forward(self, atom_features: torch.Tensor,
              f_ini_atoms_bonds: torch.Tensor,
              atom_to_incoming_bonds: torch.Tensor, mapping: torch.Tensor,
              global_features: torch.Tensor) -> torch.Tensor:
    """
    Output computation for the DMPNNEncoderLayer.

    Steps:

    - Get original bond hidden states from concatenation of initial atom and bond features. (``input``)
    - Get initial messages hidden states. (``message``)
    - Execute message passing step for ``self.depth - 1`` iterations.
    - Get atom hidden states using atom features and message hidden states.
    - Get molecule encodings.
    - Concatenate global molecular features and molecule encodings.

    Parameters
    ----------
    atom_features: torch.Tensor
      Tensor containing atoms features.
    f_ini_atoms_bonds: torch.Tensor
      Tensor containing concatenated feature vector which contains concatenation of initial atom and bond features.
    atom_to_incoming_bonds: torch.Tensor
      Tensor containing mapping from atom index to list of indicies of incoming bonds.
    mapping: torch.Tensor
      Tensor containing the mapping that maps bond index to 'array of indices of the bonds'
      incoming at the initial atom of the bond (excluding the reverse bonds).
    global_features: torch.Tensor
      Tensor containing molecule features.

    Returns
    -------
    output: torch.Tensor
      Tensor containing the encodings of the molecules.
    """
    input: torch.Tensor = self.W_i(f_ini_atoms_bonds)  # num_bonds x hidden_size
    message: torch.Tensor = self.activation(input)  # num_bonds x hidden_size

    for _ in range(1, self.depth):
      message = message[mapping].sum(1)  # num_bonds x hidden_size
      h_message: torch.Tensor = input + self.W_h(
          message)  # num_bonds x hidden_size
      h_message = self.activation(h_message)  # num_bonds x hidden_size
      h_message = self.dropout(h_message)  # num_bonds x hidden_size

    # num_atoms x hidden_size
    atoms_hidden_states: torch.Tensor = self._get_updated_atoms_hidden_state(
        atom_features, h_message, atom_to_incoming_bonds)

    # num_molecules x hidden_size
    output: torch.Tensor = self._readout(atoms_hidden_states)

    # concat global features
    if global_features.size != 0:
      if len(global_features.shape) == 1:
        global_features = global_features.view(1, -1)
      output = torch.cat([output, global_features], dim=1)

    return output  # num_molecules x hidden_size


class InteratomicL2Distances(nn.Module):
  """Compute (squared) L2 Distances between atoms given neighbors.

  This class is the pytorch implementation of the original InteratomicL2Distances layer implemented in Keras.
  Pairwise distance (L2) is calculated between input atoms, given the number of neighbors to consider, along with the number of descriptors for every atom.

  Examples
  --------
  >>> atoms = 5
  >>> neighbors = 2
  >>> coords = np.random.rand(atoms, 3)
  >>> neighbor_list = np.random.randint(0, atoms, size=(atoms, neighbors))
  >>> layer = InteratomicL2Distances(atoms, neighbors, 3)
  >>> result = np.array(layer([coords, neighbor_list]))
  >>> result.shape
  (5, 2)

  """

  def __init__(self, N_atoms: int, M_nbrs: int, ndim: int, **kwargs):
    """Constructor for this layer.

    Parameters
    ----------
    N_atoms: int
      Number of atoms in the system total.
    M_nbrs: int
      Number of neighbors to consider when computing distances.
    n_dim:  int
      Number of descriptors for each atom.
    """
    super(InteratomicL2Distances, self).__init__(**kwargs)
    self.N_atoms = N_atoms
    self.M_nbrs = M_nbrs
    self.ndim = ndim

  def __repr__(self) -> str:
    return (
        f'{self.__class__.__name__}(N_atoms={self.N_atoms}, M_nbrs={self.M_nbrs}, ndim={self.ndim})'
    )

  def forward(
      self, inputs: List[Union[torch.Tensor,
                               List[Union[int, float]]]]) -> torch.Tensor:
    """Invokes this layer.

    Parameters
    ----------
    inputs: list
      Should be of form `inputs=[coords, nbr_list]` where `coords` is a
      tensor of shape `(None, N, 3)` and `nbr_list` is a list.

    Returns
    -------
    Tensor of shape `(N_atoms, M_nbrs)` with interatomic distances.
    """
    if len(inputs) != 2:
      raise ValueError("InteratomicDistances requires coords,nbr_list")
    coords, nbr_list = (torch.tensor(inputs[0]), torch.tensor(inputs[1]))
    N_atoms, M_nbrs, ndim = self.N_atoms, self.M_nbrs, self.ndim
    # Shape (N_atoms, M_nbrs, ndim)
    nbr_coords = coords[nbr_list.long()]
    # Shape (N_atoms, M_nbrs, ndim)
    tiled_coords = torch.tile(torch.reshape(coords, (N_atoms, 1, ndim)),
                              (1, M_nbrs, 1))
    # Shape (N_atoms, M_nbrs)
    return torch.sum((tiled_coords - nbr_coords)**2, dim=2)


<<<<<<< HEAD
class NeighborList(nn.Module):
  """Computes a neighbor-list in PyTorch.

  Neighbor-lists (also called Verlet Lists) are a tool for grouping
  atoms which are close to each other spatially. This layer computes a
  Neighbor List from a provided tensor of atomic coordinates. You can
  think of this as a general "k-means" layer, but optimized for the
  case `k==3`.

  TODO(rbharath): Make this layer support batching.
  """

  def __init__(self, N_atoms: int, M_nbrs: int, ndim: int,
               nbr_cutoff: Union[int, float], start: int, stop: int, **kwargs):
    """
    Parameters
    ----------
    N_atoms: int
      Maximum number of atoms this layer will neighbor-list.
    M_nbrs: int
      Maximum number of spatial neighbors possible for atom.
    ndim: int
      Dimensionality of space atoms live in. (Typically 3D, but sometimes will
      want to use higher dimensional descriptors for atoms).
    nbr_cutoff: int or float
      Length in Angstroms (?) at which atom boxes are gridded.
    start: int
      Start of range for the box in which the locations of all grid points will be calculated in `self.get_cells()`.
    stop: int
      End of range for the box in which the locations of all grid points will be calculated in `self.get_cells()`.
    """
    super(NeighborList, self).__init__(**kwargs)
    self.N_atoms = N_atoms
    self.M_nbrs = M_nbrs
    self.ndim = ndim
    # Number of grid cells
    n_cells = int(((stop - start) / nbr_cutoff)**ndim)
    self.n_cells = n_cells
    self.nbr_cutoff = nbr_cutoff
    self.start = start
    self.stop = stop

  def __repr__(self) -> str:
    return (
        f'{self.__class__.__name__}(N_atoms={self.N_atoms}, M_nbrs={self.M_nbrs}, ndim={self.ndim}, n_cells={self.n_cells}, nbr_cutoff={self.nbr_cutoff}, start={self.start}, stop={self.stop})'
    )

  def forward(self, inputs: torch.Tensor) -> torch.Tensor:
    """Invokes this layer.

    Parameters
    ----------
    inputs: torch.Tensor
      Shape (num_atoms, ndim)

    Returns
    -------
    neighbor_list: torch.Tensor
      Shape `(N_atoms, M_nbrs)`
    """
    if isinstance(inputs, SequenceCollection):
      if len(inputs) != 1:
        raise ValueError("NeighborList can only have one input")
      inputs = inputs[0]
    if len(inputs.shape) != 2:
      # TODO(rbharath): Support batching
      raise ValueError("Parent tensor must be (num_atoms, ndum)")
    return self.compute_nbr_list(inputs)

  def compute_nbr_list(self, coords: torch.Tensor) -> torch.Tensor:
    """Get closest neighbors for atoms.

    Needs to handle padding for atoms with no neighbors.

    Parameters
    ----------
    coords: torch.Tensor
      Shape (N_atoms, ndim)

    Returns
    -------
    nbr_list: torch.Tensor
      Shape (N_atoms, M_nbrs) of atom indices
    """
    # Shape (n_cells, ndim)
    cells = self.get_cells()

    # List of length N_atoms, each element of different length uniques_i
    nbrs = self.get_atoms_in_nbrs(coords, cells)
    padding = torch.full((self.M_nbrs,), -1)
    padded_nbrs = [
        torch.concat([unique_nbrs, padding], 0) for unique_nbrs in nbrs
    ]

    # List of length N_atoms, each element of different length uniques_i
    # List of length N_atoms, each a tensor of shape
    # (uniques_i, ndim)
    nbr_coords = [
        torch.index_select(coords, 0, atom_nbrs) for atom_nbrs in nbrs
    ]

    # Add phantom atoms that exist far outside the box
    coord_padding = torch.full((self.M_nbrs, self.ndim),
                               2 * self.stop).to(torch.float)
    padded_nbr_coords = [
        torch.cat([nbr_coord, coord_padding], 0) for nbr_coord in nbr_coords
    ]

    # List of length N_atoms, each of shape (1, ndim)
    atom_coords = torch.tensor_split(coords, self.N_atoms)

    # TODO(rbharath): How does distance need to be modified here to
    # account for periodic boundary conditions?
    # List of length N_atoms each of shape (M_nbrs)
    padded_dists = [
        torch.sum((atom_coord - padded_nbr_coord)**2, dim=-1)
        for (atom_coord,
             padded_nbr_coord) in zip(atom_coords, padded_nbr_coords)
    ]

    padded_closest_nbrs = [
        torch.topk(padded_dist, k=self.M_nbrs, largest=False)[1]
        for padded_dist in padded_dists
    ]

    # N_atoms elts of size (M_nbrs,) each
    padded_neighbor_list = [
        torch.gather(padded_atom_nbrs, 0, padded_closest_nbr)
        for (padded_atom_nbrs,
             padded_closest_nbr) in zip(padded_nbrs, padded_closest_nbrs)
    ]

    neighbor_list = torch.stack(padded_neighbor_list)

    return neighbor_list

  def get_atoms_in_nbrs(self, coords: torch.Tensor,
                        cells: torch.Tensor) -> List[torch.Tensor]:
    """Get the atoms in neighboring cells for each cells.

    Parameters
    ----------
    coords: torch.Tensor
      Shape (N_atoms, ndim)
    cells: torch.Tensor

    Returns
    -------
    atoms_in_nbrs: List[torch.Tensor]
      (N_atoms, n_nbr_cells, M_nbrs)
    """
    # Shape (N_atoms, 1)
    cells_for_atoms = self.get_cells_for_atoms(coords, cells)

    # Find M_nbrs atoms closest to each cell
    # Shape (n_cells, M_nbrs)
    closest_atoms = self.get_closest_atoms(coords, cells)

    # Associate each cell with its neighbor cells. Assumes periodic boundary
    # conditions, so does wrapround. O(constant)
    # Shape (n_cells, n_nbr_cells)
    neighbor_cells = self.get_neighbor_cells(cells)

    # Shape (N_atoms, n_nbr_cells)
    neighbor_cells = torch.squeeze(
        torch.index_select(neighbor_cells, 0, torch.squeeze(cells_for_atoms)))

    # Shape (N_atoms, n_nbr_cells, M_nbrs)
    atoms_in_nbrs = torch.index_select(closest_atoms, 0,
                                       neighbor_cells.flatten())

    # Shape (N_atoms, n_nbr_cells*M_nbrs)
    atoms_in_nbrs = torch.reshape(atoms_in_nbrs, [self.N_atoms, -1])

    # List of length N_atoms, each element length uniques_i
    nbrs_per_atom = torch.split(atoms_in_nbrs, self.N_atoms)

    uniques = [
        torch.unique(atom_nbrs, sorted=False) for atom_nbrs in nbrs_per_atom[0]
    ]

    # TODO(rbharath): FRAGILE! Uses fact that identity seems to be the first
    # element removed to remove self from list of neighbors. Need to verify
    # this holds more broadly or come up with robust alternative.
    uniques = [unique[1:] for unique in uniques]

    return uniques

  def get_closest_atoms(self, coords: torch.Tensor,
                        cells: torch.Tensor) -> torch.Tensor:
    """For each cell, find M_nbrs closest atoms.

    Let N_atoms be the number of atoms.

    Parameters
    ----------
    coords: torch.Tensor
      (N_atoms, ndim) shape.
    cells: torch.Tensor
      (n_cells, ndim) shape.

    Returns
    -------
    closest_inds: torch.Tensor
      Of shape (n_cells, M_nbrs)
    """
    N_atoms, n_cells, ndim, M_nbrs = (self.N_atoms, self.n_cells, self.ndim,
                                      self.M_nbrs)
    # Tile both cells and coords to form arrays of size (N_atoms*n_cells, ndim)
    tiled_cells = torch.reshape(torch.tile(cells, (1, N_atoms)),
                                (N_atoms * n_cells, ndim))

    # Shape (N_atoms*n_cells, ndim) after tile
    tiled_coords = torch.tile(coords, (n_cells, 1))

    # Shape (N_atoms*n_cells)
    coords_vec = torch.sum((tiled_coords - tiled_cells)**2, dim=-1)
    # Shape (n_cells, N_atoms)
    coords_norm = torch.reshape(coords_vec, (n_cells, N_atoms))

    # Find k atoms closest to this cell.
    # Tensor of shape (n_cells, M_nbrs)
    closest_inds = torch.topk(coords_norm, k=M_nbrs, largest=False)[1]

    return closest_inds

  def get_cells_for_atoms(self, coords: torch.Tensor,
                          cells: torch.Tensor) -> torch.Tensor:
    """Compute the cells each atom belongs to.

    Parameters
    ----------
    coords: torch.Tensor
      Shape (N_atoms, ndim)
    cells: torch.Tensor
      (n_cells, ndim) shape.
    Returns
    -------
    cells_for_atoms: torch.Tensor
      Shape (N_atoms, 1)
    """
    N_atoms, n_cells, ndim = self.N_atoms, self.n_cells, self.ndim
    n_cells = int(n_cells)
    # Tile both cells and coords to form arrays of size (N_atoms*n_cells, ndim)
    tiled_cells = torch.tile(cells, (N_atoms, 1))

    # Shape (N_atoms*n_cells, 1) after tile
    tiled_coords = torch.reshape(torch.tile(coords, (1, n_cells)),
                                 (n_cells * N_atoms, ndim))
    coords_vec = torch.sum((tiled_coords - tiled_cells)**2, dim=-1)
    coords_norm = torch.reshape(coords_vec, (N_atoms, n_cells))

    closest_inds = torch.topk(coords_norm, k=1, largest=False)[1]

    return closest_inds

  def _get_num_nbrs(self) -> int:
    """Get number of neighbors in current dimensionality space."""
    return 3**self.ndim

  def get_neighbor_cells(self, cells: torch.Tensor) -> torch.Tensor:
    """Compute neighbors of cells in grid.

    # TODO(rbharath): Do we need to handle periodic boundary conditions
    properly here?
    # TODO(rbharath): This doesn't handle boundaries well. We hard-code
    # looking for n_nbr_cells neighbors, which isn't right for boundary cells in
    # the cube.

    Parameters
    ----------
    cells: torch.Tensor
      (n_cells, ndim) shape.
    Returns
    -------
    nbr_cells: torch.Tensor
      (n_cells, n_nbr_cells)
    """
    ndim, n_cells = self.ndim, self.n_cells
    n_nbr_cells = self._get_num_nbrs()
    # Tile cells to form arrays of size (n_cells*n_cells, ndim)
    # Two tilings (a, b, c, a, b, c, ...) vs. (a, a, a, b, b, b, etc.)
    # Tile (a, a, a, b, b, b, etc.)
    tiled_centers = torch.reshape(torch.tile(cells, (1, n_cells)),
                                  (n_cells * n_cells, ndim))
    # Tile (a, b, c, a, b, c, ...)
    tiled_cells = torch.tile(cells, (n_cells, 1))

    coords_vec = torch.sum((tiled_centers - tiled_cells)**2, dim=-1)
    coords_norm = torch.reshape(coords_vec, (n_cells, n_cells))
    closest_inds = torch.topk(coords_norm, k=n_nbr_cells, largest=False)[1]

    return closest_inds

  def get_cells(self) -> torch.Tensor:
    """Returns the locations of all grid points in box.

    Suppose start is -10 Angstrom, stop is 10 Angstrom, nbr_cutoff is 1.
    Then would return a list of length 20^3 whose entries would be
    [(-10, -10, -10), (-10, -10, -9), ..., (9, 9, 9)]

    Returns
    -------
    cells: torch.Tensor
      (n_cells, ndim) shape.
    """
    start, stop, nbr_cutoff = self.start, self.stop, self.nbr_cutoff
    mesh_args = [
        torch.arange(start, stop, nbr_cutoff) for _ in range(self.ndim)
    ]
    return torch.reshape(
        torch.permute(torch.stack(torch.meshgrid(*mesh_args, indexing='xy')),
                      tuple(range(self.ndim, -1, -1))),
        (self.n_cells, self.ndim)).to(torch.float)
=======
class CombineMeanStd(nn.Module):
  """Generate Gaussian noise.

  This is the Torch equivalent of the original implementation using Keras.
  """

  def __init__(self,
               training_only: bool = False,
               noise_epsilon: float = 1.0,
               **kwargs):
    """Create a CombineMeanStd layer.

    This layer should have two inputs with the same shape, and its
    output also has the same shape.  Each element of the output is a
    Gaussian distributed random number whose mean is the corresponding
    element of the first input, and whose standard deviation is the
    corresponding element of the second input.

    Parameters
    ----------
    training_only: bool, optional (default False).
      if True, noise is only generated during training.  During
      prediction, the output is simply equal to the first input (that
      is, the mean of the distribution used during training).
    noise_epsilon: float, optional (default 1.0).
      The noise is scaled by this factor
    """
    super(CombineMeanStd, self).__init__(**kwargs)
    self.training_only = training_only
    self.noise_epsilon = noise_epsilon

  def __repr__(self) -> str:
    return (
        f'{self.__class__.__name__}(training_only={self.training_only}, noise_epsilon={self.noise_epsilon})'
    )

  def forward(self,
              inputs: Sequence[ArrayLike],
              training: bool = True) -> torch.Tensor:
    """Invoke this layer.

    Parameters
    ----------
    inputs: Sequence[ArrayLike]
      First element are the means for the random generated numbers.
      Second element are the standard deviations for the random generated numbers.
    training: bool, optional (default True).
      Specifies whether to generate noise.
      Noise is only added when training.

    Returns
    -------
    Tensor of Gaussian distributed random numbers: torch.Tensor
      Same shape as the means and standard deviations from `inputs`.
    """
    if len(inputs) != 2:
      raise ValueError("Must have two in_layers")

    mean_parent, std_parent = torch.tensor(inputs[0]), torch.tensor(inputs[1])
    noise_scale = torch.tensor(training or
                               not self.training_only).to(torch.float)
    sample_noise = torch.normal(0.0, self.noise_epsilon, mean_parent.shape)
    return mean_parent + noise_scale * std_parent * sample_noise


class WeightedLinearCombo(nn.Module):
  """Compute a weighted linear combination of input layers, where the weight variables are trained.

  Examples
  --------
  >>> input1 = np.random.rand(5, 10).astype(np.float32)
  >>> input2 = np.random.rand(5, 10).astype(np.float32)
  >>> layer = WeightedLinearCombo(len([input1, input2]))
  >>> result = layer([input1, input2])
  >>> result.shape
  torch.Size([5, 10])
  """

  def __init__(self, num_inputs: int, std: float = 0.3, **kwargs):
    """

    Parameters
    ----------
    num_inputs: int
      Number of inputs given to `self.forward()`
      This is used to initialize the correct amount of weight variables to be trained.
    std: float
      The standard deviation for the normal distribution that is used to initialize the trainable weights.
    """
    super(WeightedLinearCombo, self).__init__(**kwargs)
    self.num_inputs = num_inputs
    self.std = std
    self.input_weights = nn.Parameter(torch.empty(self.num_inputs))
    nn.init.normal_(self.input_weights, std=std)

  def __repr__(self):
    return (
        f'{self.__class__.__name__}(num_inputs={self.num_inputs}, std={self.std}, input_weights={self.input_weights})'
    )

  def forward(
      self, inputs: Sequence[Union[ArrayLike,
                                   torch.Tensor]]) -> Optional[torch.Tensor]:
    """

    Parameters
    ----------
    inputs: Sequence[Union[ArrayLike, torch.Tensor]]
      The initial input layers.
      The length must be the same as `self.num_inputs`.

    Returns
    -------
    out_tensor: torch.Tensor or None
      The tensor containing the weighted linear combination.
    """
    out_tensor = None
    for in_tensor, w in zip(inputs, self.input_weights):
      in_tensor = torch.FloatTensor(in_tensor)
      if out_tensor is None:
        out_tensor = w * in_tensor
      else:
        out_tensor += w * in_tensor
    return out_tensor
>>>>>>> 80819c2e
<|MERGE_RESOLUTION|>--- conflicted
+++ resolved
@@ -1664,7 +1664,6 @@
     return torch.sum((tiled_coords - nbr_coords)**2, dim=2)
 
 
-<<<<<<< HEAD
 class NeighborList(nn.Module):
   """Computes a neighbor-list in PyTorch.
 
@@ -1979,7 +1978,8 @@
         torch.permute(torch.stack(torch.meshgrid(*mesh_args, indexing='xy')),
                       tuple(range(self.ndim, -1, -1))),
         (self.n_cells, self.ndim)).to(torch.float)
-=======
+
+
 class CombineMeanStd(nn.Module):
   """Generate Gaussian noise.
 
@@ -2103,5 +2103,4 @@
         out_tensor = w * in_tensor
       else:
         out_tensor += w * in_tensor
-    return out_tensor
->>>>>>> 80819c2e
+    return out_tensor