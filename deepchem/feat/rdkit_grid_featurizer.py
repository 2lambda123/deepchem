from __future__ import division
from __future__ import print_function
from __future__ import unicode_literals

__author__ = "Bharath Ramsundar, Evan Feinberg, and Karl Leswing"
__copyright__ = "Copyright 2016, Stanford University"
__license__ = "MIT"

import os
import shutil
from warnings import warn
import time
import tempfile
import hashlib
from collections import Counter
from rdkit import Chem
from rdkit.Chem import AllChem
from deepchem.utils.rdkit_util import load_molecule

import numpy as np
from scipy.spatial.distance import cdist
from copy import deepcopy
from deepchem.feat import ComplexFeaturizer
from deepchem.utils.save import log
"""
TODO(LESWING) add sanitization with rdkit upgrade to 2017.*
"""


def get_ligand_filetype(ligand_filename):
  """Returns the filetype of ligand."""
  if ".mol2" in ligand_filename:
    return "mol2"
  elif ".sdf" in ligand_filename:
    return "sdf"
  elif ".pdbqt" in ligand_filename:
    return "pdbqt"
  elif ".pdb" in ligand_filename:
    return "pdb"
  else:
    raise ValueError("Unrecognized_filename")


def compute_centroid(coordinates):
  """Compute the x,y,z centroid of provided coordinates

  coordinates: np.ndarray
    Shape (N, 3), where N is number atoms.
  """
  centroid = np.mean(coordinates, axis=0)
  return (centroid)


def generate_random__unit_vector():
  """Generate a random unit vector on the 3-sphere.
  citation:
  http://mathworld.wolfram.com/SpherePointPicking.html

  a. Choose random theta \element [0, 2*pi]
  b. Choose random z \element [-1, 1]
  c. Compute output vector u: (x,y,z) = (sqrt(1-z^2)*cos(theta), sqrt(1-z^2)*sin(theta),z)
  """

  theta = np.random.uniform(low=0.0, high=2 * np.pi)
  z = np.random.uniform(low=-1.0, high=1.0)
  u = np.array(
      [np.sqrt(1 - z**2) * np.cos(theta),
       np.sqrt(1 - z**2) * np.sin(theta), z])
  return (u)


def generate_random_rotation_matrix():
  """
    1. Generate a random unit vector u, randomly sampled from the unit
      3-sphere (see function generate_random__unit_vector() for details)
    2. Generate a second random unit vector v
      a. If absolute value of u \dot v > 0.99, repeat.
       (This is important for numerical stability. Intuition: we want them to
        be as linearly independent as possible or else the orthogonalized
        version of v will be much shorter in magnitude compared to u. I assume
        in Stack they took this from Gram-Schmidt orthogonalization?)
      b. v" = v - (u \dot v)*u, i.e. subtract out the component of v that's in
       u's direction
      c. normalize v" (this isn"t in Stack but I assume it must be done)
    3. find w = u \cross v"
    4. u, v", and w will form the columns of a rotation matrix, R. The
       intuition is that u, v" and w are, respectively, what the standard basis
       vectors e1, e2, and e3 will be mapped to under the transformation.
  """
  u = generate_random__unit_vector()
  v = generate_random__unit_vector()
  while np.abs(np.dot(u, v)) >= 0.99:
    v = generate_random__unit_vector()

  vp = v - (np.dot(u, v) * u)
  vp /= np.linalg.norm(vp)

  w = np.cross(u, vp)

  R = np.column_stack((u, vp, w))
  return (R)


def rotate_molecules(mol_coordinates_list):
  """Rotates provided molecular coordinates.

  Pseudocode:
  1. Generate random rotation matrix. This matrix applies a random
     transformation to any 3-vector such that, were the random transformation
     repeatedly applied, it would randomly sample along the surface of a sphere
     with radius equal to the norm of the given 3-vector cf.
     _generate_random_rotation_matrix() for details
  2. Apply R to all atomic coordinatse.
  3. Return rotated molecule
  """
  R = generate_random_rotation_matrix()
  rotated_coordinates_list = []

  for mol_coordinates in mol_coordinates_list:
    coordinates = deepcopy(mol_coordinates)
    rotated_coordinates = np.transpose(np.dot(R, np.transpose(coordinates)))
    rotated_coordinates_list.append(rotated_coordinates)

  return (rotated_coordinates_list)


def compute_pairwise_distances(protein_xyz, ligand_xyz):
  """Takes an input m x 3 and n x 3 np arrays of 3D coords of protein and ligand,
  respectively, and outputs an m x n np array of pairwise distances in Angstroms
  between protein and ligand atoms. entry (i,j) is dist between the i"th protein
  atom and the j"th ligand atom.
  """

  pairwise_distances = cdist(protein_xyz, ligand_xyz, metric='euclidean')
  return (pairwise_distances)


"""following two functions adapted from:
http://stackoverflow.com/questions/2827393/angles-between-two-n-dimensional-vectors-in-python
"""


def unit_vector(vector):
  """ Returns the unit vector of the vector.  """
  return vector / np.linalg.norm(vector)


def angle_between(vector_i, vector_j):
  """Returns the angle in radians between vectors "vector_i" and "vector_j"::

  >>> print("%0.06f" % angle_between((1, 0, 0), (0, 1, 0)))
  1.570796
  >>> print("%0.06f" % angle_between((1, 0, 0), (1, 0, 0)))
  0.000000
  >>> print("%0.06f" % angle_between((1, 0, 0), (-1, 0, 0)))
  3.141593

  Note that this function always returns the smaller of the two angles between
  the vectors (value between 0 and pi).
  """
  vector_i_u = unit_vector(vector_i)
  vector_j_u = unit_vector(vector_j)
  angle = np.arccos(np.dot(vector_i_u, vector_j_u))
  if np.isnan(angle):
    if np.allclose(vector_i_u, vector_j_u):
      return 0.0
    else:
      return np.pi
  return angle


def hash_sybyl(sybyl, sybyl_types):
  return (sybyl_types.index(sybyl))


def hash_ecfp(ecfp, power):
  """
  Returns an int of size 2^power representing that
  ECFP fragment. Input must be a string.
  """
  ecfp = ecfp.encode('utf-8')
  md5 = hashlib.md5()
  md5.update(ecfp)
  digest = md5.hexdigest()
  ecfp_hash = int(digest, 16) % (2**power)
  return (ecfp_hash)


def hash_ecfp_pair(ecfp_pair, power):
  """Returns an int of size 2^power representing that ECFP pair. Input must be
  a tuple of strings.
  """
  ecfp = "%s,%s" % (ecfp_pair[0], ecfp_pair[1])
  ecfp = ecfp.encode('utf-8')
  md5 = hashlib.md5()
  md5.update(ecfp)
  digest = md5.hexdigest()
  ecfp_hash = int(digest, 16) % (2**power)
  return (ecfp_hash)


def compute_all_ecfp(mol, indices=None, degree=2):
  """Obtain molecular fragment for all atoms emanating outward to given degree.
  For each fragment, compute SMILES string (for now) and hash to an int.
  Return a dictionary mapping atom index to hashed SMILES.
  """

  ecfp_dict = {}
  for i in range(mol.GetNumAtoms()):
    if indices is not None and i not in indices:
      continue
    env = Chem.FindAtomEnvironmentOfRadiusN(mol, degree, i, useHs=True)
    submol = Chem.PathToSubmol(mol, env)
    smile = Chem.MolToSmiles(submol)
    ecfp_dict[i] = "%s,%s" % (mol.GetAtoms()[i].GetAtomicNum(), smile)

  return ecfp_dict


def compute_ecfp_features(mol, ecfp_degree=2, ecfp_power=11):
  """Computes ECFP features for provided rdkit molecule.

  Parameters:
  -----------
    mol: rdkit molecule
      Molecule to featurize.
    ecfp_degree: int
      ECFP radius
    ecfp_power: int
      Number of bits to store ECFP features (2^ecfp_power will be length of
      ECFP array)
  Returns:
  --------
    ecfp_array: np.ndarray
      Returns an array of size 2^ecfp_power where array at index i has a 1 if
      that ECFP fragment is found in the molecule and array at index j has a 0
      if ECFP fragment not in molecule.
  """
  bv = AllChem.GetMorganFingerprintAsBitVect(
      mol, ecfp_degree, nBits=2**ecfp_power)
  return np.array(bv)


def featurize_binding_pocket_ecfp(protein_xyz,
                                  protein,
                                  ligand_xyz,
                                  ligand,
                                  pairwise_distances=None,
                                  cutoff=4.5,
                                  ecfp_degree=2):
  """Computes ECFP dicts for ligand and binding pocket of the protein.

  Parameters
  ----------
  protein_xyz: np.ndarray
    Of shape (N_protein_atoms, 3)
  protein: rdkit.rdchem.Mol
    Contains more metadata.
  ligand_xyz: np.ndarray
    Of shape (N_ligand_atoms, 3)
  ligand: rdkit.rdchem.Mol
    Contains more metadata
  pairwise_distances: np.ndarray
    Array of pairwise protein-ligand distances (Angstroms)
  cutoff: float
    Cutoff distance for contact consideration
  ecfp_degree: int
    ECFP radius
  """

  if pairwise_distances is None:
    pairwise_distances = compute_pairwise_distances(protein_xyz, ligand_xyz)
  contacts = np.nonzero((pairwise_distances < cutoff))
  protein_atoms = set([int(c) for c in contacts[0].tolist()])

  protein_ecfp_dict = compute_all_ecfp(
      protein, indices=protein_atoms, degree=ecfp_degree)
  ligand_ecfp_dict = compute_all_ecfp(ligand, degree=ecfp_degree)

  return (protein_ecfp_dict, ligand_ecfp_dict)


def compute_all_sybyl(mol, indices=None):
  """Computes Sybyl atom types for atoms in molecule."""
  raise NotImplementedError("This function is not implemented yet")


def featurize_binding_pocket_sybyl(protein_xyz,
                                   protein,
                                   ligand_xyz,
                                   ligand,
                                   pairwise_distances=None,
                                   cutoff=7.0):
  """Computes Sybyl dicts for ligand and binding pocket of the protein.

  Parameters
  ----------
  protein_xyz: np.ndarray
    Of shape (N_protein_atoms, 3)
  protein: Rdkit Molecule
    Contains more metadata.
  ligand_xyz: np.ndarray
    Of shape (N_ligand_atoms, 3)
  ligand: Rdkit Molecule
    Contains more metadata
  pairwise_distances: np.ndarray
    Array of pairwise protein-ligand distances (Angstroms)
  cutoff: float
    Cutoff distance for contact consideration.
  """
  features_dict = {}

  if pairwise_distances is None:
    pairwise_distances = compute_pairwise_distances(protein_xyz, ligand_xyz)
  contacts = np.nonzero((pairwise_distances < cutoff))
  protein_atoms = set([int(c) for c in contacts[0].tolist()])

  protein_sybyl_dict = compute_all_sybyl(protein, indices=protein_atoms)
  ligand_sybyl_dict = compute_all_sybyl(ligand)
  return (protein_sybyl_dict, ligand_sybyl_dict)


def compute_splif_features_in_range(protein,
                                    ligand,
                                    pairwise_distances,
                                    contact_bin,
                                    ecfp_degree=2):
  """Computes SPLIF features for protein atoms close to ligand atoms.

  Finds all protein atoms that are > contact_bin[0] and < contact_bin[1] away
  from ligand atoms. Then, finds the ECFP fingerprints for the contacting
  atoms. Returns a dictionary mapping (protein_index_i, ligand_index_j) -->
  (protein_ecfp_i, ligand_ecfp_j)
  """
  contacts = np.nonzero((pairwise_distances > contact_bin[0]) &
                        (pairwise_distances < contact_bin[1]))
  protein_atoms = set([int(c) for c in contacts[0].tolist()])
  contacts = zip(contacts[0], contacts[1])

  protein_ecfp_dict = compute_all_ecfp(
      protein, indices=protein_atoms, degree=ecfp_degree)
  ligand_ecfp_dict = compute_all_ecfp(ligand, degree=ecfp_degree)
  splif_dict = {
      contact: (protein_ecfp_dict[contact[0]], ligand_ecfp_dict[contact[1]])
      for contact in contacts
  }
  return (splif_dict)


def featurize_splif(protein_xyz, protein, ligand_xyz, ligand, contact_bins,
                    pairwise_distances, ecfp_degree):
  """Computes SPLIF featurization of protein-ligand binding pocket.

  For each contact range (i.e. 1 A to 2 A, 2 A to 3 A, etc.) compute a
  dictionary mapping (protein_index_i, ligand_index_j) tuples -->
  (protein_ecfp_i, ligand_ecfp_j) tuples. Return a list of such splif
  dictionaries.
  """
  splif_dicts = []
  for i, contact_bin in enumerate(contact_bins):
    splif_dicts.append(
        compute_splif_features_in_range(protein, ligand, pairwise_distances,
                                        contact_bin, ecfp_degree))

  return (splif_dicts)


def compute_ring_center(mol, ring_indices):
  """Computes 3D coordinates of a center of a given ring.

  Parameters:
  -----------
    mol: rdkit.rdchem.Mol
      Molecule containing a ring
    ring_indices: array-like
      Indices of atoms forming a ring

  Returns:
  --------
    ring_centroid: np.ndarray
      Position of a ring center
  """
  conformer = mol.GetConformer()
  ring_xyz = np.zeros((len(ring_indices), 3))
  for i, atom_idx in enumerate(ring_indices):
    atom_position = conformer.GetAtomPosition(atom_idx)
    ring_xyz[i] = np.array(atom_position)
  ring_centroid = compute_centroid(ring_xyz)
  return ring_centroid


def compute_ring_normal(mol, ring_indices):
  """Computes normal to a plane determined by a given ring.

  Parameters:
  -----------
    mol: rdkit.rdchem.Mol
      Molecule containing a ring
    ring_indices: array-like
      Indices of atoms forming a ring

  Returns:
  --------
    normal: np.ndarray
      Normal vector
  """
  conformer = mol.GetConformer()
  points = np.zeros((3, 3))
  for i, atom_idx in enumerate(ring_indices[:3]):
    atom_position = conformer.GetAtomPosition(atom_idx)
    points[i] = np.array(atom_position)

  v1 = points[1] - points[0]
  v2 = points[2] - points[0]
  normal = np.cross(v1, v2)
  return normal


def is_pi_parallel(ring1_center,
                   ring1_normal,
                   ring2_center,
                   ring2_normal,
                   dist_cutoff=8.0,
                   angle_cutoff=30.0):
  """Check if two aromatic rings form a parallel pi-pi contact.

  Parameters:
  -----------
    ring1_center, ring2_center: np.ndarray
      Positions of centers of the two rings. Can be computed with the
      compute_ring_center function.
    ring1_normal, ring2_normal: np.ndarray
      Normals of the two rings. Can be computed with the compute_ring_normal
      function.
    dist_cutoff: float
      Distance cutoff. Max allowed distance between the ring center (Angstroms).
    angle_cutoff: float
      Angle cutoff. Max allowed deviation from the ideal (0deg) angle between
      the rings (in degrees).
  """

  dist = np.linalg.norm(ring1_center - ring2_center)
  angle = angle_between(ring1_normal, ring2_normal) * 180 / np.pi
  if ((angle < angle_cutoff or angle > 180.0 - angle_cutoff) and
      dist < dist_cutoff):
    return True
  return False


def is_pi_t(ring1_center,
            ring1_normal,
            ring2_center,
            ring2_normal,
            dist_cutoff=5.5,
            angle_cutoff=30.0):
  """Check if two aromatic rings form a T-shaped pi-pi contact.

  Parameters:
  -----------
    ring1_center, ring2_center: np.ndarray
      Positions of centers of the two rings. Can be computed with the
      compute_ring_center function.
    ring1_normal, ring2_normal: np.ndarray
      Normals of the two rings. Can be computed with the compute_ring_normal
      function.
    dist_cutoff: float
      Distance cutoff. Max allowed distance between the ring center (Angstroms).
    angle_cutoff: float
      Angle cutoff. Max allowed deviation from the ideal (90deg) angle between
      the rings (in degrees).
  """
  dist = np.linalg.norm(ring1_center - ring2_center)
  angle = angle_between(ring1_normal, ring2_normal) * 180 / np.pi
  if ((90.0 - angle_cutoff < angle < 90.0 + angle_cutoff) and
      dist < dist_cutoff):
    return True
  return False


def compute_pi_stack(protein,
                     ligand,
                     pairwise_distances=None,
                     dist_cutoff=4.4,
                     angle_cutoff=30.):
  """Find aromatic rings in protein and ligand that form pi-pi contacts.
  For each atom in the contact, count number of atoms in the other molecule
  that form this contact.

  Pseudocode:

  for each aromatic ring in protein:
    for each aromatic ring in ligand:
      compute distance between centers
      compute angle between normals
      if it counts as parallel pi-pi:
        count interacting atoms
      if it counts as pi-T:
        count interacting atoms

  Parameters:
  -----------
    protein, ligand: rdkit.rdchem.Mol
      Two interacting molecules.
    pairwise_distances: np.ndarray (optional)
      Array of pairwise protein-ligand distances (Angstroms)
    dist_cutoff: float
      Distance cutoff. Max allowed distance between the ring center (Angstroms).
    angle_cutoff: float
      Angle cutoff. Max allowed deviation from the ideal angle between rings.

  Returns:
  --------
    protein_pi_t, protein_pi_parallel, ligand_pi_t, ligand_pi_parallel: dict
      Dictionaries mapping atom indices to number of atoms they interact with.
      Separate dictionary is created for each type of pi stacking (parallel and
      T-shaped) and each molecule (protein and ligand).
  """

  protein_pi_parallel = Counter()
  protein_pi_t = Counter()
  ligand_pi_parallel = Counter()
  ligand_pi_t = Counter()

  protein_aromatic_rings = []
  ligand_aromatic_rings = []
  for mol, ring_list in ((protein, protein_aromatic_rings),
                         (ligand, ligand_aromatic_rings)):
    aromatic_atoms = {atom.GetIdx() for atom in mol.GetAromaticAtoms()}
    for ring in Chem.GetSymmSSSR(mol):
      # if ring is aromatic
      if set(ring).issubset(aromatic_atoms):
        # save its indices, center, and normal
        ring_center = compute_ring_center(mol, ring)
        ring_normal = compute_ring_normal(mol, ring)
        ring_list.append((ring, ring_center, ring_normal))

  # remember protein-ligand pairs we already counted
  counted_pairs_parallel = set()
  counted_pairs_t = set()
  for prot_ring, prot_ring_center, prot_ring_normal in protein_aromatic_rings:
    for lig_ring, lig_ring_center, lig_ring_normal in ligand_aromatic_rings:
      if is_pi_parallel(
          prot_ring_center,
          prot_ring_normal,
          lig_ring_center,
          lig_ring_normal,
          angle_cutoff=angle_cutoff,
          dist_cutoff=dist_cutoff):
        prot_to_update = set()
        lig_to_update = set()
        for prot_atom_idx in prot_ring:
          for lig_atom_idx in lig_ring:
            if (prot_atom_idx, lig_atom_idx) not in counted_pairs_parallel:
              # if this pair is new, count atoms forming a contact
              prot_to_update.add(prot_atom_idx)
              lig_to_update.add(lig_atom_idx)
              counted_pairs_parallel.add((prot_atom_idx, lig_atom_idx))

        protein_pi_parallel.update(prot_to_update)
        ligand_pi_parallel.update(lig_to_update)

      if is_pi_t(
          prot_ring_center,
          prot_ring_normal,
          lig_ring_center,
          lig_ring_normal,
          angle_cutoff=angle_cutoff,
          dist_cutoff=dist_cutoff):
        prot_to_update = set()
        lig_to_update = set()
        for prot_atom_idx in prot_ring:
          for lig_atom_idx in lig_ring:
            if (prot_atom_idx, lig_atom_idx) not in counted_pairs_t:
              # if this pair is new, count atoms forming a contact
              prot_to_update.add(prot_atom_idx)
              lig_to_update.add(lig_atom_idx)
              counted_pairs_t.add((prot_atom_idx, lig_atom_idx))

        protein_pi_t.update(prot_to_update)
        ligand_pi_t.update(lig_to_update)

  return (protein_pi_t, protein_pi_parallel, ligand_pi_t, ligand_pi_parallel)


def is_cation_pi(cation_position,
                 ring_center,
                 ring_normal,
                 dist_cutoff=6.5,
                 angle_cutoff=30.0):
  """Check if a cation and an aromatic ring form contact.

  Parameters:
  -----------
    ring_center: np.ndarray
      Positions of ring center. Can be computed with the compute_ring_center
      function.
    ring_normal: np.ndarray
      Normal of ring. Can be computed with the compute_ring_normal function.
    dist_cutoff: float
      Distance cutoff. Max allowed distance between ring center and cation
      (in Angstroms).
    angle_cutoff: float
      Angle cutoff. Max allowed deviation from the ideal (0deg) angle between
      ring normal and vector pointing from ring center to cation (in degrees).
  """
  cation_to_ring_vec = cation_position - ring_center
  dist = np.linalg.norm(cation_to_ring_vec)
  angle = angle_between(cation_to_ring_vec, ring_normal) * 180. / np.pi
  if ((angle < angle_cutoff or angle > 180.0 - angle_cutoff) and
      (dist < dist_cutoff)):
    return True
  return False


def compute_cation_pi(mol1, mol2, charge_tolerance=0.01, **kwargs):
  """Finds aromatic rings in mo1 and cations in mol2 that interact with each
  other.

  Parameters:
  -----------
    mol1: rdkit.rdchem.Mol
      Molecule to look for interacting rings
    mol2: rdkit.rdchem.Mol
      Molecule to look for interacting cations
    charge_tolerance: float
      Atom is considered a cation if its formal charge is greater than
      1 - charge_tolerance
    **kwargs:
      Arguments that are passed to is_cation_pi function

  Returns:
  --------
    mol1_pi: dict
      Dictionary that maps atom indices (from mol1) to the number of cations
      (in mol2) they interact with
    mol2_cation: dict
      Dictionary that maps atom indices (from mol2) to the number of aromatic
      atoms (in mol1) they interact with
  """
  mol1_pi = Counter()
  mol2_cation = Counter()
  conformer = mol2.GetConformer()

  aromatic_atoms = set(atom.GetIdx() for atom in mol1.GetAromaticAtoms())
  rings = [list(r) for r in Chem.GetSymmSSSR(mol1)]

  for ring in rings:
    # if ring from mol1 is aromatic
    if set(ring).issubset(aromatic_atoms):
      ring_center = compute_ring_center(mol1, ring)
      ring_normal = compute_ring_normal(mol1, ring)

      for atom in mol2.GetAtoms():
        # ...and atom from mol2 is a cation
        if atom.GetFormalCharge() > 1.0 - charge_tolerance:
          cation_position = np.array(conformer.GetAtomPosition(atom.GetIdx()))
          # if angle and distance are correct
          if is_cation_pi(cation_position, ring_center, ring_normal, **kwargs):
            # count atoms forming a contact
            mol1_pi.update(ring)
            mol2_cation.update([atom.GetIndex()])
  return mol1_pi, mol2_cation


def compute_binding_pocket_cation_pi(protein, ligand, **kwargs):
  """Finds cation-pi interactions between protein and ligand.

  Parameters:
  -----------
    protein, ligand: rdkit.rdchem.Mol
      Interacting molecules
    **kwargs:
      Arguments that are passed to compute_cation_pi function

  Returns:
  --------
    protein_cation_pi, ligand_cation_pi: dict
      Dictionaries that maps atom indices to the number of cations/aromatic
      atoms they interact with
  """
  # find interacting rings from protein and cations from ligand
  protein_pi, ligand_cation = compute_cation_pi(protein, ligand, **kwargs)
  # find interacting cations from protein and rings from ligand
  ligand_pi, protein_cation = compute_cation_pi(ligand, protein, **kwargs)

  # merge counters
  protein_cation_pi = Counter()
  protein_cation_pi.update(protein_pi)
  protein_cation_pi.update(protein_cation)

  ligand_cation_pi = Counter()
  ligand_cation_pi.update(ligand_pi)
  ligand_cation_pi.update(ligand_cation)

  return protein_cation_pi, ligand_cation_pi


def get_partial_charge(atom):
  """Get partial charge of a given atom (rdkit Atom object)"""
  try:
    value = atom.GetProp(str("_GasteigerCharge"))
    if value == '-nan':
      return 0
    return float(value)
  except KeyError:
    return 0


def get_formal_charge(atom):
  warn('get_formal_charge function is deprecated and will be removed'
       ' in version 1.4, use get_partial_charge instead', DeprecationWarning)
  return get_partial_charge(atom)


def is_salt_bridge(atom_i, atom_j):
  """Check if two atoms have correct charges to form a salt bridge"""
  if np.abs(2.0 - np.abs(
      get_partial_charge(atom_i) - get_partial_charge(atom_j))) < 0.01:
    return True
  return False


def compute_salt_bridges(protein_xyz,
                         protein,
                         ligand_xyz,
                         ligand,
                         pairwise_distances,
                         cutoff=5.0):
  """Find salt bridge contacts between protein and lingand.

  Parameters:
  -----------
  protein_xyz, ligand_xyz: np.ndarray
    Arrays with atomic coordinates
  protein, ligand: rdkit.rdchem.Mol
    Interacting molecules
  pairwise_distances: np.ndarray
    Array of pairwise protein-ligand distances (Angstroms)
  cutoff: float
    Cutoff distance for contact consideration

  Returns:
  --------
    salt_bridge_contacts: list of tuples
      List of contacts. Tuple (i, j) indicates that atom i from protein
      interacts with atom j from ligand.
  """

  salt_bridge_contacts = []

  contacts = np.nonzero(pairwise_distances < cutoff)
  contacts = zip(contacts[0], contacts[1])
  for contact in contacts:
    protein_atom = protein.GetAtoms()[int(contact[0])]
    ligand_atom = ligand.GetAtoms()[int(contact[1])]
    if is_salt_bridge(protein_atom, ligand_atom):
      salt_bridge_contacts.append(contact)
  return salt_bridge_contacts


def is_angle_within_cutoff(vector_i, vector_j, hbond_angle_cutoff):
  angle = angle_between(vector_i, vector_j) * 180. / np.pi
  return (angle > (180 - hbond_angle_cutoff) and
          angle < (180. + hbond_angle_cutoff))


def is_hydrogen_bond(protein_xyz, protein, ligand_xyz, ligand, contact,
                     hbond_angle_cutoff):
  """
  Determine if a pair of atoms (contact = tuple of protein_atom_index, ligand_atom_index)
  between protein and ligand represents a hydrogen bond. Returns a boolean result.
  """

  # TODO(LESWING)
  return False


def compute_hbonds_in_range(protein, protein_xyz, ligand, ligand_xyz,
                            pairwise_distances, hbond_dist_bin,
                            hbond_angle_cutoff):
  """
  Find all pairs of (protein_index_i, ligand_index_j) that hydrogen bond given
  a distance bin and an angle cutoff.
  """

  contacts = np.nonzero((pairwise_distances > hbond_dist_bin[0]) &
                        (pairwise_distances < hbond_dist_bin[1]))
  contacts = zip(contacts[0], contacts[1])
  hydrogen_bond_contacts = []
  for contact in contacts:
    if is_hydrogen_bond(protein_xyz, protein, ligand_xyz, ligand, contact,
                        hbond_angle_cutoff):
      hydrogen_bond_contacts.append(contact)
  return hydrogen_bond_contacts


def compute_hydrogen_bonds(protein_xyz, protein, ligand_xyz, ligand,
                           pairwise_distances, hbond_dist_bins,
                           hbond_angle_cutoffs):
  """Computes hydrogen bonds between proteins and ligands.

  Returns a list of sublists. Each sublist is a series of tuples of
  (protein_index_i, ligand_index_j) that represent a hydrogen bond. Each sublist
  represents a different type of hydrogen bond.
  """

  hbond_contacts = []
  for i, hbond_dist_bin in enumerate(hbond_dist_bins):
    hbond_angle_cutoff = hbond_angle_cutoffs[i]
    hbond_contacts.append(
        compute_hbonds_in_range(protein, protein_xyz, ligand, ligand_xyz,
                                pairwise_distances, hbond_dist_bin,
                                hbond_angle_cutoff))
  return (hbond_contacts)


def convert_atom_to_voxel(molecule_xyz,
                          atom_index,
                          box_width,
                          voxel_width,
                          verbose=False):
  """Converts atom coordinates to an i,j,k grid index.

  Parameters:
  -----------
    molecule_xyz: np.ndarray
      Array with coordinates of all atoms in the molecule, shape (N, 3)
    atom_index: int
      Index of an atom
    box_width: float
      Size of a box
    voxel_width: float
      Size of a voxel
    verbose: bool
      Print warnings when atom is outside of a box
  """

  indices = np.floor(
      (molecule_xyz[atom_index] + box_width / 2.0) / voxel_width).astype(int)
  if ((indices < 0) | (indices >= box_width / voxel_width)).any():
    if verbose:
      warn('Coordinates are outside of the box (atom id = %s,'
           ' coords xyz = %s, coords in box = %s' %
           (atom_index, molecule_xyz[atom_index], indices))

  return ([indices])


def convert_atom_pair_to_voxel(molecule_xyz_tuple, atom_index_pair, box_width,
                               voxel_width):
  """Converts a pair of atoms to a list of i,j,k tuples."""

  indices_list = []
  indices_list.append(
      convert_atom_to_voxel(molecule_xyz_tuple[0], atom_index_pair[0],
                            box_width, voxel_width)[0])
  indices_list.append(
      convert_atom_to_voxel(molecule_xyz_tuple[1], atom_index_pair[1],
                            box_width, voxel_width)[0])
  return (indices_list)


def compute_charge_dictionary(molecule):
  """Create a dictionary with partial charges for each atom in the molecule.

  This function assumes that the charges for the molecule are already
  computed (it can be done with rdkit_util.compute_charges(molecule))
  """

  charge_dictionary = {}
  for i, atom in enumerate(molecule.GetAtoms()):
    charge_dictionary[i] = get_partial_charge(atom)
  return charge_dictionary


def subtract_centroid(xyz, centroid):
  """Subtracts centroid from each coordinate.

  Subtracts the centroid, a numpy array of dim 3, from all coordinates of all
  atoms in the molecule
  """

  xyz -= np.transpose(centroid)
  return (xyz)


class RdkitGridFeaturizer(ComplexFeaturizer):
  """Featurizes protein-ligand complex using flat features or a 3D grid (in which
  each voxel is described with a vector of features).
  """

  def __init__(self,
               nb_rotations=0,
               feature_types=None,
               ecfp_degree=2,
               ecfp_power=3,
               splif_power=3,
               box_width=16.0,
               voxel_width=1.0,
               flatten=False,
               verbose=True,
               sanitize=False,
               **kwargs):
    """Parameters:
    -----------
    nb_rotations: int, optional (default 0)
      Number of additional random rotations of a complex to generate.
    feature_types: list, optional (default ['ecfp'])
      Types of features to calculate. Available types are:
        flat features: 'ecfp_ligand', 'ecfp_hashed', 'splif_hashed', 'hbond_count'
        voxel features: 'ecfp', 'splif', 'sybyl', 'salt_bridge', 'charge', 'hbond',
        'pi_stack, 'cation_pi'
      There are also 3 predefined sets of features: 'flat_combined',
      'voxel_combined', and 'all_combined'. Calculated features are concatenated
      and their order is preserved (features in predefined sets are in
      alphabetical order).
    ecfp_degree: int, optional (default 2)
      ECFP radius.
    ecfp_power: int, optional (default 3)
      Number of bits to store ECFP features (resulting vector will be
      2^ecfp_power long)
    splif_power: int, optional (default 3)
      Number of bits to store SPLIF features (resulting vector will be
      2^splif_power long)
    box_width: float, optional (default 16.0)
      Size of a box in which voxel features are calculated. Box is centered on a
      ligand centroid.
    voxel_width: float, optional (default 1.0)
      Size of a 3D voxel in a grid.
    flatten: bool, optional (defaul False)
      Indicate whether calculated features should be flattened. Output is always
      flattened if flat features are specified in feature_types.
    verbose: bool, optional (defaul True)
      Verbolity for logging
    sanitize: bool, optional (defaul False)
      If set to True molecules will be sanitized. Note that calculating some
      features (e.g. aromatic interactions) require sanitized molecules.
    **kwargs: dict, optional
      Keyword arguments can be usaed to specify custom cutoffs and bins (see
      default values below).

    Default cutoffs and bins:
    -------------------------
      hbond_dist_bins: [(2.2, 2.5), (2.5, 3.2), (3.2, 4.0)]
      hbond_angle_cutoffs: [5, 50, 90]
      splif_contact_bins: [(0, 2.0), (2.0, 3.0), (3.0, 4.5)]
      ecfp_cutoff: 4.5
      sybyl_cutoff: 7.0
      salt_bridges_cutoff: 5.0
      pi_stack_dist_cutoff: 4.4
      pi_stack_angle_cutoff: 30.0
      cation_pi_dist_cutoff: 6.5
      cation_pi_angle_cutoff: 30.0
    """

    # check if user tries to set removed arguments
    deprecated_args = [
        'box_x', 'box_y', 'box_z', 'save_intermediates', 'voxelize_features',
        'parallel', 'voxel_feature_types'
    ]

    # list of features that require sanitized molecules
    require_sanitized = ['pi_stack', 'cation_pi', 'ecfp_ligand']

    # not implemented featurization types
    not_implemented = ['sybyl']

    for arg in deprecated_args:
      if arg in kwargs and verbose:
        warn('%s argument was removed and it is ignored,'
             ' using it will result in error in version 1.4' % arg,
             DeprecationWarning)

    self.verbose = verbose
    self.sanitize = sanitize
    self.flatten = flatten

    self.ecfp_degree = ecfp_degree
    self.ecfp_power = ecfp_power
    self.splif_power = splif_power

    self.nb_rotations = nb_rotations

    # default values
    self.cutoffs = {
        'hbond_dist_bins': [(2.2, 2.5), (2.5, 3.2), (3.2, 4.0)],
        'hbond_angle_cutoffs': [5, 50, 90],
        'splif_contact_bins': [(0, 2.0), (2.0, 3.0), (3.0, 4.5)],
        'ecfp_cutoff': 4.5,
        'sybyl_cutoff': 7.0,
        'salt_bridges_cutoff': 5.0,
        'pi_stack_dist_cutoff': 4.4,
        'pi_stack_angle_cutoff': 30.0,
        'cation_pi_dist_cutoff': 6.5,
        'cation_pi_angle_cutoff': 30.0,
    }

    # update with cutoffs specified by the user
    for arg, value in kwargs.items():
      if arg in self.cutoffs:
        self.cutoffs[arg] = value

    self.box_width = float(box_width)
    self.voxel_width = float(voxel_width)
    self.voxels_per_edge = int(self.box_width / self.voxel_width)
<<<<<<< HEAD
    self.voxelize_features = voxelize_features
    self.voxel_feature_types = voxel_feature_types
=======
>>>>>>> 4f4d72fb

    self.sybyl_types = [
        "C3", "C2", "C1", "Cac", "Car", "N3", "N3+", "Npl", "N2", "N1", "Ng+",
        "Nox", "Nar", "Ntr", "Nam", "Npl3", "N4", "O3", "O-", "O2", "O.co2",
        "O.spc", "O.t3p", "S3", "S3+", "S2", "So2", "Sox"
        "Sac"
        "SO", "P3", "P", "P3+", "F", "Cl", "Br", "I"
    ]

    # define methods to calculate available flat features
    # all methods (flat and voxel) must have the same API:
    # f(prot_xyz, prot_rdk, lig_xyz, lig_rdk, distances) -> list of np.ndarrays
    self.FLAT_FEATURES = {
        'ecfp_ligand': lambda prot_xyz, prot_rdk, lig_xyz, lig_rdk, distances:
            [compute_ecfp_features(
                lig_rdk,
                self.ecfp_degree,
                self.ecfp_power)],

        'ecfp_hashed': lambda prot_xyz, prot_rdk, lig_xyz, lig_rdk, distances:
            [self._vectorize(
                hash_ecfp,
                feature_dict=ecfp_dict,
                channel_power=self.ecfp_power
            ) for ecfp_dict in featurize_binding_pocket_ecfp(
                prot_xyz,
                prot_rdk,
                lig_xyz,
                lig_rdk,
                distances,
                cutoff=self.cutoffs['ecfp_cutoff'],
                ecfp_degree=self.ecfp_degree)],

        'splif_hashed': lambda prot_xyz, prot_rdk, lig_xyz, lig_rdk, distances:
            [self._vectorize(
                hash_ecfp_pair,
                feature_dict=splif_dict,
                channel_power=self.splif_power
            ) for splif_dict in featurize_splif(
                prot_xyz,
                prot_rdk,
                lig_xyz,
                lig_rdk,
                self.cutoffs['splif_contact_bins'],
                distances,
                self.ecfp_degree)],

        'hbond_count': lambda prot_xyz, prot_rdk, lig_xyz, lig_rdk, distances:
            [self._vectorize(
                hash_ecfp_pair,
                feature_list=hbond_list,
                channel_power=0
            ) for hbond_list in compute_hydrogen_bonds(
                prot_xyz,
                prot_rdk,
                lig_xyz,
                lig_rdk,
                distances,
                self.cutoffs['hbond_dist_bins'],
                self.cutoffs['hbond_angle_cutoffs'])]
    }

    def voxelize_pi_stack(prot_xyz, prot_rdk, lig_xyz, lig_rdk, distances):
      protein_pi_t, protein_pi_parallel, ligand_pi_t, ligand_pi_parallel = (
          compute_pi_stack(
              prot_rdk,
              lig_rdk,
              distances,
              dist_cutoff=self.cutoffs['pi_stack_dist_cutoff'],
              angle_cutoff=self.cutoffs['pi_stack_angle_cutoff']))
      pi_parallel_tensor = self._voxelize(
          convert_atom_to_voxel,
          None,
          prot_xyz,
          feature_dict=protein_pi_parallel,
          nb_channel=1)
      pi_parallel_tensor += self._voxelize(
          convert_atom_to_voxel,
          None,
          lig_xyz,
          feature_dict=ligand_pi_parallel,
          nb_channel=1)

      pi_t_tensor = self._voxelize(
          convert_atom_to_voxel,
          None,
          prot_xyz,
          feature_dict=protein_pi_t,
          nb_channel=1)
      pi_t_tensor += self._voxelize(
          convert_atom_to_voxel,
          None,
          lig_xyz,
          feature_dict=ligand_pi_t,
          nb_channel=1)
      return [pi_parallel_tensor, pi_t_tensor]

    # define methods to calculate available voxel features
    self.VOXEL_FEATURES = {
        'ecfp': lambda prot_xyz, prot_rdk, lig_xyz, lig_rdk, distances:
            [sum([self._voxelize(
                convert_atom_to_voxel,
                hash_ecfp,
                xyz,
                feature_dict=ecfp_dict,
                channel_power=self.ecfp_power
            ) for xyz, ecfp_dict in zip(
                (prot_xyz, lig_xyz), featurize_binding_pocket_ecfp(
                    prot_xyz,
                    prot_rdk,
                    lig_xyz,
                    lig_rdk,
                    distances,
                    cutoff=self.cutoffs['ecfp_cutoff'],
                    ecfp_degree=self.ecfp_degree
                ))])],

        'splif': lambda prot_xyz, prot_rdk, lig_xyz, lig_rdk, distances:
            [self._voxelize(
                convert_atom_pair_to_voxel,
                hash_ecfp_pair,
                (prot_xyz, lig_xyz),
                feature_dict=splif_dict,
                channel_power=self.splif_power
            ) for splif_dict in featurize_splif(
                prot_xyz,
                prot_rdk,
                lig_xyz,
                lig_rdk,
                self.cutoffs['splif_contact_bins'],
                distances,
                self.ecfp_degree)],

        'sybyl': lambda prot_xyz, prot_rdk, lig_xyz, lig_rdk, distances:
            [self._voxelize(
                convert_atom_to_voxel,
                lambda x: hash_sybyl(x, sybyl_types=self.sybyl_types),
                xyz,
                feature_dict=sybyl_dict,
                nb_channel=len(self.sybyl_types)
            ) for xyz, sybyl_dict in zip(
                (prot_xyz, lig_xyz), featurize_binding_pocket_sybyl(
                    prot_xyz,
                    prot_rdk,
                    lig_xyz,
                    lig_rdk,
                    distances,
                    cutoff=self.cutoffs['sybyl_cutoff']
                ))],

        'salt_bridge': lambda prot_xyz, prot_rdk, lig_xyz, lig_rdk, distances:
            [self._voxelize(
                convert_atom_pair_to_voxel,
                None,
                (prot_xyz, lig_xyz),
                feature_list=compute_salt_bridges(
                    prot_xyz,
                    prot_rdk,
                    lig_xyz,
                    lig_rdk,
                    distances,
                    cutoff=self.cutoffs['salt_bridges_cutoff']),
                nb_channel=1
            )],

        'charge': lambda prot_xyz, prot_rdk, lig_xyz, lig_rdk, distances:
            [sum([self._voxelize(
                convert_atom_to_voxel,
                None,
                xyz,
                feature_dict=compute_charge_dictionary(mol),
                nb_channel=1,
                dtype="np.float16"
            ) for xyz, mol in ((prot_xyz, prot_rdk), (lig_xyz, lig_rdk))])],

        'hbond': lambda prot_xyz, prot_rdk, lig_xyz, lig_rdk, distances:
            [self._voxelize(
                convert_atom_pair_to_voxel,
                None,
                (prot_xyz, lig_xyz),
                feature_list=hbond_list,
                channel_power=0
            ) for hbond_list in compute_hydrogen_bonds(
                prot_xyz,
                prot_rdk,
                lig_xyz,
                lig_rdk,
                distances,
                self.cutoffs['hbond_dist_bins'],
                self.cutoffs['hbond_angle_cutoffs'])
            ],
        'pi_stack': voxelize_pi_stack,

        'cation_pi': lambda prot_xyz, prot_rdk, lig_xyz, lig_rdk, distances:
            [sum([self._voxelize(
                convert_atom_to_voxel,
                None,
                xyz,
                feature_dict=cation_pi_dict,
                nb_channel=1
            ) for xyz, cation_pi_dict in zip(
                (prot_xyz, lig_xyz), compute_binding_pocket_cation_pi(
                    prot_rdk,
                    lig_rdk,
                    dist_cutoff=self.cutoffs['cation_pi_dist_cutoff'],
                    angle_cutoff=self.cutoffs['cation_pi_angle_cutoff'],
                ))])],
    }

    if feature_types is None:
      feature_types = ['ecfp']

    # each entry is a tuple (is_flat, feature_name)
    self.feature_types = []

    # list of features that cannot be calculated with specified parameters
    # this list is used to define <flat/voxel/all>_combined subset
    ignored_features = []
    if self.sanitize is False:
      ignored_features += require_sanitized
    ignored_features += not_implemented

    # parse provided feature types
    for feature_type in feature_types:
      if self.sanitize is False and feature_type in require_sanitized:
        if self.verbose:
          warn('sanitize is set to False, %s feature will be ignored' %
               feature_type)
        continue
      if feature_type in not_implemented:
        if self.verbose:
          warn('%s feature is not implemented yet and will be ignored' %
               feature_type)
        continue

      if feature_type in self.FLAT_FEATURES:
        self.feature_types.append((True, feature_type))
        if self.flatten is False:
          if self.verbose:
            warn('%s feature is used, output will be flattened' % feature_type)
          self.flatten = True

      elif feature_type in self.VOXEL_FEATURES:
        self.feature_types.append((False, feature_type))

      elif feature_type == 'flat_combined':
        self.feature_types += [(True, ftype)
                               for ftype in sorted(self.FLAT_FEATURES.keys())
                               if ftype not in ignored_features]
        if self.flatten is False:
          if self.verbose:
            warn('Flat features are used, output will be flattened')
          self.flatten = True

      elif feature_type == 'voxel_combined':
        self.feature_types += [(False, ftype)
                               for ftype in sorted(self.VOXEL_FEATURES.keys())
                               if ftype not in ignored_features]
      elif feature_type == 'all_combined':
        self.feature_types += [(True, ftype)
                               for ftype in sorted(self.FLAT_FEATURES.keys())
                               if ftype not in ignored_features]
        self.feature_types += [(False, ftype)
                               for ftype in sorted(self.VOXEL_FEATURES.keys())
                               if ftype not in ignored_features]
        if self.flatten is False:
          if self.verbose:
            warn('Flat feature are used, output will be flattened')
          self.flatten = True
      elif self.verbose:
        warn('Ignoring unknown feature %s' % feature_type)

  def _featurize_complex(self, ligand_ext, ligand_lines, protein_pdb_lines):
    tempdir = tempfile.mkdtemp()

    ############################################################## TIMING
    time1 = time.time()
    ############################################################## TIMING
    ligand_file = os.path.join(tempdir, "ligand.%s" % ligand_ext)
    with open(ligand_file, "w") as mol_f:
      mol_f.writelines(ligand_lines)
    ############################################################## TIMING
    time2 = time.time()
    log("TIMING: Writing ligand took %0.3f s" % (time2 - time1), self.verbose)
    ############################################################## TIMING

    ############################################################## TIMING
    time1 = time.time()
    ############################################################## TIMING
    protein_pdb_file = os.path.join(tempdir, "protein.pdb")
    with open(protein_pdb_file, "w") as protein_f:
      protein_f.writelines(protein_pdb_lines)
    ############################################################## TIMING
    time2 = time.time()
    log("TIMING: Writing protein took %0.3f s" % (time2 - time1), self.verbose)
    ############################################################## TIMING

    features_dict = self._transform(protein_pdb_file, ligand_file)
    shutil.rmtree(tempdir)
    return features_dict.values()

  def featurize_complexes(self, mol_files, protein_pdbs, log_every_n=1000):
    """
    Calculate features for mol/protein complexes.

    Parameters
    ----------
    mols: list
      List of PDB filenames for molecules.
    protein_pdbs: list
      List of PDB filenames for proteins.
    """
    features = []
    for i, (mol_file, protein_pdb) in enumerate(zip(mol_files, protein_pdbs)):
      if i % log_every_n == 0:
        log("Featurizing %d / %d" % (i, len(mol_files)))
      ligand_ext = get_ligand_filetype(mol_file)
      with open(mol_file) as mol_f:
        mol_lines = mol_f.readlines()
      with open(protein_pdb) as protein_file:
        protein_pdb_lines = protein_file.readlines()
      features += self._featurize_complex(ligand_ext, mol_lines,
                                          protein_pdb_lines)
    features = np.asarray(features)
    return features

  def _transform(self, protein_pdb, ligand_file):
    """Computes featurization of protein/ligand complex.

    Takes as input files (strings) for pdb of the protein, pdb of the ligand,
    and a directory to save intermediate files.

    This function then computes the centroid of the ligand; decrements this
    centroid from the atomic coordinates of protein and ligand atoms, and then
    merges the translated protein and ligand. This combined system/complex is then
    saved.

    This function then computes a featurization with scheme specified by the user.
    """
    ############################################################## TIMING
    time1 = time.time()
    ############################################################## TIMING

    protein_xyz, protein_rdk = load_molecule(
        protein_pdb, calc_charges=True, sanitize=self.sanitize)
    ############################################################## TIMING
    time2 = time.time()
    log("TIMING: Loading protein coordinates took %0.3f s" % (time2 - time1),
        self.verbose)
    ############################################################## TIMING
    ############################################################## TIMING
    time1 = time.time()
    ############################################################## TIMING
    ligand_xyz, ligand_rdk = load_molecule(
        ligand_file, calc_charges=True, sanitize=self.sanitize)
    ############################################################## TIMING
    time2 = time.time()
    log("TIMING: Loading ligand coordinates took %0.3f s" % (time2 - time1),
        self.verbose)
    ############################################################## TIMING

    ############################################################## TIMING
    time1 = time.time()
    ############################################################## TIMING
    centroid = compute_centroid(ligand_xyz)
    ligand_xyz = subtract_centroid(ligand_xyz, centroid)
    protein_xyz = subtract_centroid(protein_xyz, centroid)
    ############################################################## TIMING
    time2 = time.time()
    log("TIMING: Centroid processing took %0.3f s" % (time2 - time1),
        self.verbose)
    ############################################################## TIMING

    pairwise_distances = compute_pairwise_distances(protein_xyz, ligand_xyz)

    transformed_systems = {}
    transformed_systems[(0, 0)] = [protein_xyz, ligand_xyz]

    for i in range(self.nb_rotations):
      rotated_system = rotate_molecules([protein_xyz, ligand_xyz])
      transformed_systems[(i + 1, 0)] = rotated_system

    features = {}
    for system_id, (protein_xyz, ligand_xyz) in transformed_systems.items():
      feature_arrays = []
      for is_flat, function_name in self.feature_types:
        if is_flat:
          function = self.FLAT_FEATURES[function_name]
        else:
          function = self.VOXEL_FEATURES[function_name]

        feature_arrays += function(
            protein_xyz,
            protein_rdk,
            ligand_xyz,
            ligand_rdk,
            pairwise_distances,)

        if self.flatten:
          features[system_id] = np.concatenate(
              [feature_array.flatten() for feature_array in feature_arrays])
        else:
          features[system_id] = np.concatenate(feature_arrays, axis=-1)

    return features

  def _voxelize(self,
                get_voxels,
                hash_function,
                coordinates,
                feature_dict=None,
                feature_list=None,
                channel_power=None,
                nb_channel=16,
                dtype="np.int8"):

    if channel_power is not None:
      if channel_power == 0:
        nb_channel = 1
      else:
        nb_channel = int(2**channel_power)
    if dtype == "np.int8":
      feature_tensor = np.zeros(
          (self.voxels_per_edge, self.voxels_per_edge, self.voxels_per_edge,
           nb_channel),
          dtype=np.int8)
    else:
      feature_tensor = np.zeros(
          (self.voxels_per_edge, self.voxels_per_edge, self.voxels_per_edge,
           nb_channel),
          dtype=np.float16)
    if feature_dict is not None:
      for key, features in feature_dict.items():
        voxels = get_voxels(coordinates, key, self.box_width, self.voxel_width)
        for voxel in voxels:
          if ((voxel >= 0) & (voxel < self.voxels_per_edge)).all():
            if hash_function is not None:
              feature_tensor[voxel[0], voxel[1], voxel[2],
                             hash_function(features, channel_power)] += 1.0
            else:
              feature_tensor[voxel[0], voxel[1], voxel[2], 0] += features
    elif feature_list is not None:
      for key in feature_list:
        voxels = get_voxels(coordinates, key, self.box_width, self.voxel_width)
        for voxel in voxels:
          if ((voxel >= 0) & (voxel < self.voxels_per_edge)).all():
            feature_tensor[voxel[0], voxel[1], voxel[2], 0] += 1.0

    return feature_tensor

  def _vectorize(self,
                 hash_function,
                 feature_dict=None,
                 feature_list=None,
                 channel_power=10):
    feature_vector = np.zeros(2**channel_power)
    if feature_dict is not None:
      on_channels = [
          hash_function(feature, channel_power)
          for key, feature in feature_dict.items()
      ]
      feature_vector[on_channels] += 1
    elif feature_list is not None:
      feature_vector[0] += len(feature_list)

    return feature_vector<|MERGE_RESOLUTION|>--- conflicted
+++ resolved
@@ -1003,11 +1003,6 @@
     self.box_width = float(box_width)
     self.voxel_width = float(voxel_width)
     self.voxels_per_edge = int(self.box_width / self.voxel_width)
-<<<<<<< HEAD
-    self.voxelize_features = voxelize_features
-    self.voxel_feature_types = voxel_feature_types
-=======
->>>>>>> 4f4d72fb
 
     self.sybyl_types = [
         "C3", "C2", "C1", "Cac", "Car", "N3", "N3+", "Npl", "N2", "N1", "Ng+",
