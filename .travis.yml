--- conflicted
+++ resolved
@@ -38,11 +38,6 @@
 script:
   - bash devtools/run_yapf.sh
   - mypy -p deepchem
-<<<<<<< HEAD
-  - bash devtools/run_flake8.sh
-  - bash devtools/run_yapf.sh
-  - bash devtools/run_docs_build.sh
-=======
   - pytest -m "not slow" --cov=deepchem deepchem
   - if [ $TRAVIS_PYTHON_VERSION == '3.7' ]; then
       cd docs && pip install -r requirements.txt;
@@ -51,7 +46,7 @@
   - if [ $TRAVIS_PYTHON_VERSION == '3.7' ]; then
       find ./deepchem -name "*.py" ! -name '*load_dataset_template.py' | xargs python -m doctest -v;
     fi
->>>>>>> ffad1a75
+
 
 after_success:
   - echo $TRAVIS_SECURE_ENV_VARS
